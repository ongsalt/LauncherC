/*
 * Copyright (C) 2011 The Android Open Source Project
 *
 * Licensed under the Apache License, Version 2.0 (the "License");
 * you may not use this file except in compliance with the License.
 * You may obtain a copy of the License at
 *
 *      http://www.apache.org/licenses/LICENSE-2.0
 *
 * Unless required by applicable law or agreed to in writing, software
 * distributed under the License is distributed on an "AS IS" BASIS,
 * WITHOUT WARRANTIES OR CONDITIONS OF ANY KIND, either express or implied.
 * See the License for the specific language governing permissions and
 * limitations under the License.
 */

package com.android.launcher3;

import android.animation.Animator;
import android.animation.AnimatorListenerAdapter;
import android.content.Context;
import android.graphics.Rect;
import android.util.AttributeSet;
import android.view.View;
import android.view.accessibility.AccessibilityManager;
import android.view.animation.AccelerateInterpolator;
import android.widget.FrameLayout;

/*
 * Ths bar will manage the transition between the QSB search bar and the delete drop
 * targets so that each of the individual IconDropTargets don't have to.
 */
public class SearchDropTargetBar extends FrameLayout implements DragController.DragListener {

    /** The different states that the search bar space can be in. */
    public enum State {
        INVISIBLE   (0f, 0f),
        SEARCH_BAR  (1f, 0f),
        DROP_TARGET (0f, 1f);

        private final float mSearchBarAlpha;
        private final float mDropTargetBarAlpha;

        State(float sbAlpha, float dtbAlpha) {
            mSearchBarAlpha = sbAlpha;
            mDropTargetBarAlpha = dtbAlpha;
        }

        float getSearchBarAlpha() {
            return mSearchBarAlpha;
        }

        float getDropTargetBarAlpha() {
            return mDropTargetBarAlpha;
        }
    }

    private static int DEFAULT_DRAG_FADE_DURATION = 175;

    private LauncherViewPropertyAnimator mDropTargetBarAnimator;
    private LauncherViewPropertyAnimator mQSBSearchBarAnimator;
    private static final AccelerateInterpolator sAccelerateInterpolator =
            new AccelerateInterpolator();

    private State mState = State.SEARCH_BAR;
    private View mQSB;
    private View mDropTargetBar;
    private boolean mDeferOnDragEnd = false;
    private boolean mAccessibilityEnabled = false;

    // Drop targets
    private ButtonDropTarget mInfoDropTarget;
    private ButtonDropTarget mDeleteDropTarget;
    private ButtonDropTarget mUninstallDropTarget;

    public SearchDropTargetBar(Context context, AttributeSet attrs) {
        this(context, attrs, 0);
    }

    public SearchDropTargetBar(Context context, AttributeSet attrs, int defStyle) {
        super(context, attrs, defStyle);
    }

    public void setup(Launcher launcher, DragController dragController) {
        dragController.addDragListener(this);
        dragController.setFlingToDeleteDropTarget(mDeleteDropTarget);

        dragController.addDragListener(mInfoDropTarget);
        dragController.addDragListener(mDeleteDropTarget);
        dragController.addDragListener(mUninstallDropTarget);

        dragController.addDropTarget(mInfoDropTarget);
        dragController.addDropTarget(mDeleteDropTarget);
        dragController.addDropTarget(mUninstallDropTarget);

        mInfoDropTarget.setLauncher(launcher);
        mDeleteDropTarget.setLauncher(launcher);
        mUninstallDropTarget.setLauncher(launcher);
    }

<<<<<<< HEAD
    public void setQsbSearchBar(View qsb) {
        mQSBSearchBar = qsb;
        if (mQSBSearchBar != null) {
            mHideSearchBarAnim = LauncherAnimUtils.ofFloat(mQSBSearchBar, ALPHA, 1f, 0f);
            setupAnimation(mHideSearchBarAnim, mQSBSearchBar);
        } else {
            // Create a no-op animation of the search bar is null
            mHideSearchBarAnim = ValueAnimator.ofFloat(0, 0);
            mHideSearchBarAnim.setDuration(TRANSITION_DURATION);
        }
    }

    private void prepareStartAnimation(View v) {
        // Enable the hw layers before the animation starts (will be disabled in the onAnimationEnd
        // callback below)
        if (v != null) {
            v.setLayerType(View.LAYER_TYPE_HARDWARE, null);
        }
    }

    private void setupAnimation(ValueAnimator anim, final View v) {
        anim.setInterpolator(sAccelerateInterpolator);
        anim.setDuration(TRANSITION_DURATION);
        anim.addListener(new AnimatorListenerAdapter() {
            @Override
            public void onAnimationEnd(Animator animation) {
                if (v != null) {
                    v.setLayerType(View.LAYER_TYPE_NONE, null);
                }
            }
        });
    }

=======
>>>>>>> 0ad33066
    @Override
    protected void onFinishInflate() {
        super.onFinishInflate();

        // Get the individual components
        mDropTargetBar = findViewById(R.id.drag_target_bar);
        mInfoDropTarget = (ButtonDropTarget) mDropTargetBar.findViewById(R.id.info_target_text);
        mDeleteDropTarget = (ButtonDropTarget) mDropTargetBar.findViewById(R.id.delete_target_text);
        mUninstallDropTarget = (ButtonDropTarget) mDropTargetBar.findViewById(R.id.uninstall_target_text);

        mInfoDropTarget.setSearchDropTargetBar(this);
        mDeleteDropTarget.setSearchDropTargetBar(this);
        mUninstallDropTarget.setSearchDropTargetBar(this);

        // Create the various fade animations
        mDropTargetBar.setAlpha(0f);
<<<<<<< HEAD
        mShowDropTargetBarAnim = LauncherAnimUtils.ofFloat(mDropTargetBar, ALPHA, 0f, 1f);
        setupAnimation(mShowDropTargetBarAnim, mDropTargetBar);
    }

    /**
     * Finishes all the animations on the search and drop target bars.
     */
    public void finishAnimations() {
        prepareStartAnimation(mDropTargetBar);
        mShowDropTargetBarAnim.reverse();
        prepareStartAnimation(mQSBSearchBar);
        mHideSearchBarAnim.reverse();
    }
=======
        mDropTargetBarAnimator = new LauncherViewPropertyAnimator(mDropTargetBar);
        mDropTargetBarAnimator.setInterpolator(sAccelerateInterpolator);
        mDropTargetBarAnimator.addListener(new AnimatorListenerAdapter() {
            @Override
            public void onAnimationStart(Animator animation) {
                // Ensure that the view is visible for the animation
                mDropTargetBar.setVisibility(View.VISIBLE);
            }
>>>>>>> 0ad33066

            @Override
            public void onAnimationEnd(Animator animation) {
                if (mDropTargetBar != null) {
                    AlphaUpdateListener.updateVisibility(mDropTargetBar, mAccessibilityEnabled);
                }
            }
        });
    }

    public void setQsbSearchBar(View qsb) {
        mQSB = qsb;
        if (mQSB != null) {
            // Update the search ber animation
            mQSBSearchBarAnimator = new LauncherViewPropertyAnimator(mQSB);
            mQSBSearchBarAnimator.setInterpolator(sAccelerateInterpolator);
            mQSBSearchBarAnimator.addListener(new AnimatorListenerAdapter() {
                @Override
                public void onAnimationStart(Animator animation) {
                    // Ensure that the view is visible for the animation
                    if (mQSB != null) {
                        mQSB.setVisibility(View.VISIBLE);
                    }
                }

                @Override
                public void onAnimationEnd(Animator animation) {
                    if (mQSB != null) {
                        AlphaUpdateListener.updateVisibility(mQSB, mAccessibilityEnabled);
                    }
                }
            });
        } else {
            mQSBSearchBarAnimator = null;
        }
    }

    /**
     * Animates the current search bar state to a new state.  If the {@param duration} is 0, then
     * the state is applied immediately.
     */
    public void animateToState(State newState, int duration) {
        if (mState != newState) {
            mState = newState;

            // Update the accessibility state
            AccessibilityManager am = (AccessibilityManager)
                    getContext().getSystemService(Context.ACCESSIBILITY_SERVICE);
            mAccessibilityEnabled = am.isEnabled();

            animateViewAlpha(mQSBSearchBarAnimator, mQSB, newState.getSearchBarAlpha(),
                    duration);
            animateViewAlpha(mDropTargetBarAnimator, mDropTargetBar, newState.getDropTargetBarAlpha(),
                    duration);
        }
    }

    /**
     * Convenience method to animate the alpha of a view using hardware layers.
     */
    private void animateViewAlpha(LauncherViewPropertyAnimator animator, View v, float alpha,
            int duration) {
        if (v != null && Float.compare(v.getAlpha(), alpha) != 0) {
            if (duration > 0) {
                animator.alpha(alpha).withLayer().setDuration(duration).start();
            } else {
                v.setAlpha(alpha);
                AlphaUpdateListener.updateVisibility(v, mAccessibilityEnabled);
            }
        }
    }

    /*
     * DragController.DragListener implementation
     */
    @Override
<<<<<<< HEAD
    public void onDragStart(DragSource source, ItemInfo info, int dragAction) {
        showDeleteTarget();
=======
    public void onDragStart(DragSource source, Object info, int dragAction) {
        animateToState(State.DROP_TARGET, DEFAULT_DRAG_FADE_DURATION);
>>>>>>> 0ad33066
    }

    /**
     * This is called to defer hiding the delete drop target until the drop animation has completed,
     * instead of hiding immediately when the drag has ended.
     */
    public void deferOnDragEnd() {
        mDeferOnDragEnd = true;
    }

    @Override
    public void onDragEnd() {
        if (!mDeferOnDragEnd) {
            animateToState(State.SEARCH_BAR, DEFAULT_DRAG_FADE_DURATION);
        } else {
            mDeferOnDragEnd = false;
        }
    }

    /**
     * @return the bounds of the QSB search bar.
     */
    public Rect getSearchBarBounds() {
        if (mQSB != null) {
            final int[] pos = new int[2];
            mQSB.getLocationOnScreen(pos);

            final Rect rect = new Rect();
            rect.left = pos[0];
            rect.top = pos[1];
            rect.right = pos[0] + mQSB.getWidth();
            rect.bottom = pos[1] + mQSB.getHeight();
            return rect;
        } else {
            return null;
        }
    }

    public void enableAccessibleDrag(boolean enable) {
        if (mQSB != null) {
            mQSB.setVisibility(enable ? View.GONE : View.VISIBLE);
        }
        mInfoDropTarget.enableAccessibleDrag(enable);
        mDeleteDropTarget.enableAccessibleDrag(enable);
        mUninstallDropTarget.enableAccessibleDrag(enable);
    }
}<|MERGE_RESOLUTION|>--- conflicted
+++ resolved
@@ -98,42 +98,6 @@
         mUninstallDropTarget.setLauncher(launcher);
     }
 
-<<<<<<< HEAD
-    public void setQsbSearchBar(View qsb) {
-        mQSBSearchBar = qsb;
-        if (mQSBSearchBar != null) {
-            mHideSearchBarAnim = LauncherAnimUtils.ofFloat(mQSBSearchBar, ALPHA, 1f, 0f);
-            setupAnimation(mHideSearchBarAnim, mQSBSearchBar);
-        } else {
-            // Create a no-op animation of the search bar is null
-            mHideSearchBarAnim = ValueAnimator.ofFloat(0, 0);
-            mHideSearchBarAnim.setDuration(TRANSITION_DURATION);
-        }
-    }
-
-    private void prepareStartAnimation(View v) {
-        // Enable the hw layers before the animation starts (will be disabled in the onAnimationEnd
-        // callback below)
-        if (v != null) {
-            v.setLayerType(View.LAYER_TYPE_HARDWARE, null);
-        }
-    }
-
-    private void setupAnimation(ValueAnimator anim, final View v) {
-        anim.setInterpolator(sAccelerateInterpolator);
-        anim.setDuration(TRANSITION_DURATION);
-        anim.addListener(new AnimatorListenerAdapter() {
-            @Override
-            public void onAnimationEnd(Animator animation) {
-                if (v != null) {
-                    v.setLayerType(View.LAYER_TYPE_NONE, null);
-                }
-            }
-        });
-    }
-
-=======
->>>>>>> 0ad33066
     @Override
     protected void onFinishInflate() {
         super.onFinishInflate();
@@ -150,21 +114,6 @@
 
         // Create the various fade animations
         mDropTargetBar.setAlpha(0f);
-<<<<<<< HEAD
-        mShowDropTargetBarAnim = LauncherAnimUtils.ofFloat(mDropTargetBar, ALPHA, 0f, 1f);
-        setupAnimation(mShowDropTargetBarAnim, mDropTargetBar);
-    }
-
-    /**
-     * Finishes all the animations on the search and drop target bars.
-     */
-    public void finishAnimations() {
-        prepareStartAnimation(mDropTargetBar);
-        mShowDropTargetBarAnim.reverse();
-        prepareStartAnimation(mQSBSearchBar);
-        mHideSearchBarAnim.reverse();
-    }
-=======
         mDropTargetBarAnimator = new LauncherViewPropertyAnimator(mDropTargetBar);
         mDropTargetBarAnimator.setInterpolator(sAccelerateInterpolator);
         mDropTargetBarAnimator.addListener(new AnimatorListenerAdapter() {
@@ -173,7 +122,6 @@
                 // Ensure that the view is visible for the animation
                 mDropTargetBar.setVisibility(View.VISIBLE);
             }
->>>>>>> 0ad33066
 
             @Override
             public void onAnimationEnd(Animator animation) {
@@ -250,13 +198,8 @@
      * DragController.DragListener implementation
      */
     @Override
-<<<<<<< HEAD
     public void onDragStart(DragSource source, ItemInfo info, int dragAction) {
-        showDeleteTarget();
-=======
-    public void onDragStart(DragSource source, Object info, int dragAction) {
         animateToState(State.DROP_TARGET, DEFAULT_DRAG_FADE_DURATION);
->>>>>>> 0ad33066
     }
 
     /**
