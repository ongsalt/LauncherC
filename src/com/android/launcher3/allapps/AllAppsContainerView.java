--- conflicted
+++ resolved
@@ -69,11 +69,8 @@
 import com.android.launcher3.views.SpringRelativeLayout;
 import com.android.systemui.plugins.shared.SearchTargetEvent;
 
-<<<<<<< HEAD
-=======
 import java.util.function.IntConsumer;
 
->>>>>>> 65542a48
 /**
  * The all apps view container.
  */
@@ -544,20 +541,6 @@
      * Handles selection on focused view and returns success
      */
     public boolean selectFocusedView(View v) {
-<<<<<<< HEAD
-        ItemInfo itemInfo = getHighlightedItemInfo();
-        if (itemInfo != null) {
-            return mLauncher.startActivitySafely(v, itemInfo.getIntent(), itemInfo);
-        }
-        AdapterItem focusedItem = getActiveRecyclerView().getApps().getFocusedChild();
-        if (focusedItem instanceof AdapterItemWithPayload) {
-            Runnable onSelection = ((AdapterItemWithPayload) focusedItem).getSelectionHandler();
-            if (onSelection != null) {
-                onSelection.run();
-                return true;
-            }
-        }
-=======
         ItemInfo headerItem = getHighlightedItemFromHeader();
         if (headerItem != null) {
             return mLauncher.startActivitySafely(v, headerItem.getIntent(), headerItem);
@@ -575,33 +558,18 @@
             ItemInfo itemInfo = focusedItem.appInfo;
             return mLauncher.startActivitySafely(v, itemInfo.getIntent(), itemInfo);
         }
->>>>>>> 65542a48
         return false;
     }
 
     /**
-<<<<<<< HEAD
-     * Returns the ItemInfo of a view that is in focus, ready to be launched by an IME.
-     */
-    public ItemInfo getHighlightedItemInfo() {
-=======
      * Returns the ItemInfo of a focused view inside {@link FloatingHeaderView}
      */
     public ItemInfo getHighlightedItemFromHeader() {
->>>>>>> 65542a48
         View view = getFloatingHeaderView().getFocusedChild();
         if (view != null && view.getTag() instanceof ItemInfo) {
             return ((ItemInfo) view.getTag());
         }
-<<<<<<< HEAD
-        if (getActiveRecyclerView().getApps().getFocusedChild() != null) {
-            // TODO: when new pipelines are included, getSearchResults
-            // should be supported at recycler view level and not apps list level.
-            return getActiveRecyclerView().getApps().getFocusedChild().appInfo;
-        }
-=======
-
->>>>>>> 65542a48
+
         return null;
     }
 
