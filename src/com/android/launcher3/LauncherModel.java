--- conflicted
+++ resolved
@@ -876,18 +876,13 @@
     }
 
     private void assertWorkspaceLoaded() {
-<<<<<<< HEAD
-        if (ProviderConfig.IS_DOGFOOD_BUILD && (isLoadingWorkspace() || !mHasLoaderCompletedOnce)) {
-            throw new RuntimeException("Trying to add shortcut while loader is running");
-=======
-        if (LauncherAppState.isDogfoodBuild()) {
+        if (ProviderConfig.IS_DOGFOOD_BUILD) {
             synchronized (mLock) {
                 if (!mHasLoaderCompletedOnce ||
                         (mLoaderTask != null && mLoaderTask.mIsLoadingAndBindingWorkspace)) {
                     throw new RuntimeException("Trying to add shortcut while loader is running");
                 }
             }
->>>>>>> 20884fdc
         }
     }
 
