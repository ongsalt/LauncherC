/*
 * Copyright (C) 2017 The Android Open Source Project
 *
 * Licensed under the Apache License, Version 2.0 (the "License");
 * you may not use this file except in compliance with the License.
 * You may obtain a copy of the License at
 *
 *      http://www.apache.org/licenses/LICENSE-2.0
 *
 * Unless required by applicable law or agreed to in writing, software
 * distributed under the License is distributed on an "AS IS" BASIS,
 * WITHOUT WARRANTIES OR CONDITIONS OF ANY KIND, either express or implied.
 * See the License for the specific language governing permissions and
 * limitations under the License.
 */

package com.android.launcher3.config;

import static androidx.core.util.Preconditions.checkNotNull;

import android.content.ContentResolver;
import android.content.Context;
import android.content.SharedPreferences;
import android.provider.Settings;

import androidx.annotation.GuardedBy;
import androidx.annotation.Keep;
import androidx.annotation.VisibleForTesting;

import com.android.launcher3.Utilities;

import java.util.ArrayList;
import java.util.List;
import java.util.SortedMap;
import java.util.TreeMap;

/**
 * Defines a set of flags used to control various launcher behaviors.
 *
 * <p>All the flags should be defined here with appropriate default values.
 *
 * <p>This class is kept package-private to prevent direct access.
 */
@Keep
abstract class BaseFlags {

    private static final Object sLock = new Object();
    @GuardedBy("sLock")
    private static final List<TogglableFlag> sFlags = new ArrayList<>();

    static final String FLAGS_PREF_NAME = "featureFlags";

    BaseFlags() {
        throw new UnsupportedOperationException("Don't instantiate BaseFlags");
    }

    public static boolean showFlagTogglerUi(Context context) {
        return Utilities.IS_DEBUG_DEVICE &&
                Settings.Global.getInt(context.getApplicationContext().getContentResolver(),
                        Settings.Global.DEVELOPMENT_SETTINGS_ENABLED, 0) != 0;
    }

    public static final boolean IS_DOGFOOD_BUILD = false;

    // When enabled the promise icon is visible in all apps while installation an app.
    public static final boolean LAUNCHER3_PROMISE_APPS_IN_ALL_APPS = false;

    public static final TogglableFlag QSB_ON_FIRST_SCREEN = new TogglableFlag("QSB_ON_FIRST_SCREEN",
            true,
            "Enable moving the QSB on the 0th screen of the workspace");

    public static final TogglableFlag EXAMPLE_FLAG = new TogglableFlag("EXAMPLE_FLAG", true,
            "An example flag that doesn't do anything. Useful for testing");

    //Feature flag to enable pulling down navigation shade from workspace.
    public static final boolean PULL_DOWN_STATUS_BAR = true;

    // When true, custom widgets are loaded using CustomWidgetParser.
    public static final boolean ENABLE_CUSTOM_WIDGETS = false;

    // Features to control Launcher3Go behavior
    public static final boolean GO_DISABLE_WIDGETS = false;

    // When enabled shows a work profile tab in all apps
    public static final boolean ALL_APPS_TABS_ENABLED = true;

    // When true, overview shows screenshots in the orientation they were taken rather than
    // trying to make them fit the orientation the device is in.
    public static final boolean OVERVIEW_USE_SCREENSHOT_ORIENTATION = true;

    public static final ToggleableGlobalSettingsFlag STYLE_WALLPAPER
            = new ToggleableGlobalSettingsFlag("STYLE_WALLPAPER", false,
            "Direct users to the new ThemePicker based WallpaperPicker");

    /**
     * Feature flag to handle define config changes dynamically instead of killing the process.
     */
    public static final TogglableFlag APPLY_CONFIG_AT_RUNTIME = new TogglableFlag(
            "APPLY_CONFIG_AT_RUNTIME", true, "Apply display changes dynamically");

<<<<<<< HEAD
    public static final TogglableFlag ENABLE_TASK_STABILIZER = new TogglableFlag(
            "ENABLE_TASK_STABILIZER", false, "Stable task list across fast task switches");

=======
>>>>>>> b04dabf7
    public static final TogglableFlag QUICKSTEP_SPRINGS = new TogglableFlag("QUICKSTEP_SPRINGS",
            false, "Enable springs for quickstep animations");

    public static final TogglableFlag ENABLE_QUICKSTEP_LIVE_TILE = new TogglableFlag(
            "ENABLE_QUICKSTEP_LIVE_TILE", false, "Enable live tile in Quickstep overview");

    public static final ToggleableGlobalSettingsFlag SWIPE_HOME
            = new ToggleableGlobalSettingsFlag("SWIPE_HOME", false,
            "Swiping up on the nav bar goes home. Swipe and hold goes to recent apps.");

    public static final TogglableFlag ENABLE_HINTS_IN_OVERVIEW = new TogglableFlag(
            "ENABLE_HINTS_IN_OVERVIEW", false,
            "Show chip hints and gleams on the overview screen");

    public static void initialize(Context context) {
        // Avoid the disk read for user builds
        if (Utilities.IS_DEBUG_DEVICE) {
            synchronized (sLock) {
                for (TogglableFlag flag : sFlags) {
                    flag.initialize(context);
                }
            }
        }
    }

    static List<TogglableFlag> getTogglableFlags() {
        // By Java Language Spec 12.4.2
        // https://docs.oracle.com/javase/specs/jls/se7/html/jls-12.html#jls-12.4.2, the
        // TogglableFlag instances on BaseFlags will be created before those on the FeatureFlags
        // subclass. This code handles flags that are redeclared in FeatureFlags, ensuring the
        // FeatureFlags one takes priority.
        SortedMap<String, TogglableFlag> flagsByKey = new TreeMap<>();
        synchronized (sLock) {
            for (TogglableFlag flag : sFlags) {
                flagsByKey.put(flag.key, flag);
            }
        }
        return new ArrayList<>(flagsByKey.values());
    }

    public static class TogglableFlag {
        private final String key;
        private final boolean defaultValue;
        private final String description;
        private boolean currentValue;

        TogglableFlag(
                String key,
                boolean defaultValue,
                String description) {
            this.key = checkNotNull(key);
            this.currentValue = this.defaultValue = defaultValue;
            this.description = checkNotNull(description);
            synchronized (sLock) {
                sFlags.add(this);
            }
        }

        /** Set the value of this flag. This should only be used in tests. */
        @VisibleForTesting
        void setForTests(boolean value) {
            currentValue = value;
        }

        @VisibleForTesting(otherwise = VisibleForTesting.PACKAGE_PRIVATE)
        public String getKey() {
            return key;
        }
        void initialize(Context context) {
            currentValue = getFromStorage(context, defaultValue);
        }

        void updateStorage(Context context, boolean value) {
            SharedPreferences.Editor editor = context.getSharedPreferences(FLAGS_PREF_NAME,
                    Context.MODE_PRIVATE).edit();
            if (value == defaultValue) {
                editor.remove(key).apply();
            } else {
                editor.putBoolean(key, value).apply();
            }
        }

        boolean getFromStorage(Context context, boolean defaultValue) {
            return context.getSharedPreferences(FLAGS_PREF_NAME, Context.MODE_PRIVATE)
                    .getBoolean(key, defaultValue);
        }

        boolean getDefaultValue() {
            return defaultValue;
        }

        /** Returns the value of the flag at process start, including any overrides present. */
        public boolean get() {
            return currentValue;
        }

        String getDescription() {
            return description;
        }

        @Override
        public String toString() {
            return "TogglableFlag{"
                    + "key=" + key + ", "
                    + "defaultValue=" + defaultValue + ", "
                    + "description=" + description
                    + "}";
        }

        @Override
        public boolean equals(Object o) {
            if (o == this) {
                return true;
            }
            if (o instanceof TogglableFlag) {
                TogglableFlag that = (TogglableFlag) o;
                return (this.key.equals(that.getKey()))
                        && (this.defaultValue == that.getDefaultValue())
                        && (this.description.equals(that.getDescription()));
            }
            return false;
        }

        @Override
        public int hashCode() {
            int h$ = 1;
            h$ *= 1000003;
            h$ ^= key.hashCode();
            h$ *= 1000003;
            h$ ^= defaultValue ? 1231 : 1237;
            h$ *= 1000003;
            h$ ^= description.hashCode();
            return h$;
        }
    }

    /**
     * Stores the FeatureFlag's value in Settings.Global instead of our SharedPrefs.
     * This is useful if we want to be able to control this flag from another process.
     */
    public static final class ToggleableGlobalSettingsFlag extends TogglableFlag {
        private ContentResolver contentResolver;

        ToggleableGlobalSettingsFlag(String key, boolean defaultValue, String description) {
            super(key, defaultValue, description);
        }

        @Override
        public void initialize(Context context) {
            contentResolver = context.getContentResolver();
            super.initialize(context);
        }

        @Override
        void updateStorage(Context context, boolean value) {
            if (contentResolver == null) {
                return;
            }
            Settings.Global.putInt(contentResolver, getKey(), value ? 1 : 0);
        }

        @Override
        boolean getFromStorage(Context context, boolean defaultValue) {
            if (contentResolver == null) {
                return defaultValue;
            }
            return Settings.Global.getInt(contentResolver, getKey(), defaultValue ? 1 : 0) == 1;
        }

        @Override
        public boolean get() {
            return getFromStorage(null, getDefaultValue());
        }
    }
}<|MERGE_RESOLUTION|>--- conflicted
+++ resolved
@@ -98,12 +98,6 @@
     public static final TogglableFlag APPLY_CONFIG_AT_RUNTIME = new TogglableFlag(
             "APPLY_CONFIG_AT_RUNTIME", true, "Apply display changes dynamically");
 
-<<<<<<< HEAD
-    public static final TogglableFlag ENABLE_TASK_STABILIZER = new TogglableFlag(
-            "ENABLE_TASK_STABILIZER", false, "Stable task list across fast task switches");
-
-=======
->>>>>>> b04dabf7
     public static final TogglableFlag QUICKSTEP_SPRINGS = new TogglableFlag("QUICKSTEP_SPRINGS",
             false, "Enable springs for quickstep animations");
 
