--- conflicted
+++ resolved
@@ -23,41 +23,6 @@
 import com.android.launcher3.shortcuts.ShortcutKey;
 
 public class ShortcutUtil {
-<<<<<<< HEAD
-  public static boolean supportsShortcuts(ItemInfo info) {
-    return isActive(info) && (isApp(info) || isPinnedShortcut(info));
-  }
-
-  public static boolean supportsDeepShortcuts(ItemInfo info) {
-    return isActive(info) && isApp(info);
-  }
-
-  public static String getShortcutIdIfPinnedShortcut(ItemInfo info) {
-    return isActive(info) && isPinnedShortcut(info) ?
-        ShortcutKey.fromItemInfo(info).getId() : null;
-  }
-
-  public static String[] getPersonKeysIfPinnedShortcut(ItemInfo info) {
-    return isActive(info) && isPinnedShortcut(info) ?
-        ((WorkspaceItemInfo) info).getPersonKeys() : Utilities.EMPTY_STRING_ARRAY;
-  }
-
-  private static boolean isActive(ItemInfo info) {
-    boolean isLoading = info instanceof WorkspaceItemInfo
-        && ((WorkspaceItemInfo) info).hasPromiseIconUi();
-    return !isLoading && !info.isDisabled() && !WidgetsModel.GO_DISABLE_WIDGETS;
-  }
-
-  private static boolean isApp(ItemInfo info) {
-    return info.itemType == LauncherSettings.Favorites.ITEM_TYPE_APPLICATION;
-  }
-
-  private static boolean isPinnedShortcut(ItemInfo info) {
-    return info.itemType == LauncherSettings.Favorites.ITEM_TYPE_DEEP_SHORTCUT
-        && info.container != ItemInfo.NO_ID
-        && info instanceof WorkspaceItemInfo;
-  }
-=======
     /**
      * Returns true when we should show shortcut menu for the item.
      */
@@ -99,7 +64,7 @@
     private static boolean isActive(ItemInfo info) {
         boolean isLoading = info instanceof WorkspaceItemInfo
                 && ((WorkspaceItemInfo) info).hasPromiseIconUi();
-        return !isLoading && !info.isDisabled() && !FeatureFlags.GO_DISABLE_WIDGETS;
+        return !isLoading && !info.isDisabled() && !WidgetsModel.GO_DISABLE_WIDGETS;
     }
 
     private static boolean isApp(ItemInfo info) {
@@ -111,5 +76,4 @@
                 && info.container != ItemInfo.NO_ID
                 && info instanceof WorkspaceItemInfo;
     }
->>>>>>> 8a739f95
 }