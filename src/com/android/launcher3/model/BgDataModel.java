/*
 * Copyright (C) 2016 The Android Open Source Project
 *
 * Licensed under the Apache License, Version 2.0 (the "License");
 * you may not use this file except in compliance with the License.
 * You may obtain a copy of the License at
 *
 *      http://www.apache.org/licenses/LICENSE-2.0
 *
 * Unless required by applicable law or agreed to in writing, software
 * distributed under the License is distributed on an "AS IS" BASIS,
 * WITHOUT WARRANTIES OR CONDITIONS OF ANY KIND, either express or implied.
 * See the License for the specific language governing permissions and
 * limitations under the License.
 */
package com.android.launcher3.model;

import static android.content.pm.LauncherApps.ShortcutQuery.FLAG_GET_KEY_FIELDS_ONLY;

import static com.android.launcher3.model.WidgetsModel.GO_DISABLE_WIDGETS;
import static com.android.launcher3.shortcuts.ShortcutRequest.PINNED;

import static java.util.stream.Collectors.groupingBy;
import static java.util.stream.Collectors.mapping;

import android.content.Context;
import android.content.pm.LauncherApps;
import android.content.pm.ShortcutInfo;
import android.os.UserHandle;
import android.text.TextUtils;
import android.util.ArraySet;
import android.util.Log;

import com.android.launcher3.LauncherSettings;
import com.android.launcher3.LauncherSettings.Favorites;
import com.android.launcher3.Workspace;
import com.android.launcher3.config.FeatureFlags;
import com.android.launcher3.model.data.AppInfo;
import com.android.launcher3.model.data.FolderInfo;
import com.android.launcher3.model.data.ItemInfo;
import com.android.launcher3.model.data.LauncherAppWidgetInfo;
import com.android.launcher3.model.data.PromiseAppInfo;
import com.android.launcher3.model.data.WorkspaceItemInfo;
import com.android.launcher3.pm.UserCache;
import com.android.launcher3.shortcuts.ShortcutKey;
import com.android.launcher3.shortcuts.ShortcutRequest;
import com.android.launcher3.shortcuts.ShortcutRequest.QueryResult;
import com.android.launcher3.util.ComponentKey;
import com.android.launcher3.util.IntArray;
import com.android.launcher3.util.IntSet;
import com.android.launcher3.util.IntSparseArrayMap;
import com.android.launcher3.util.ItemInfoMatcher;
import com.android.launcher3.util.ViewOnDrawExecutor;
import com.android.launcher3.widget.WidgetListRowEntry;

import java.io.FileDescriptor;
import java.io.PrintWriter;
import java.util.ArrayList;
import java.util.Arrays;
import java.util.Collections;
import java.util.HashMap;
import java.util.HashSet;
import java.util.Iterator;
import java.util.List;
import java.util.Map;
import java.util.Set;
import java.util.function.Consumer;
import java.util.stream.Collectors;
import java.util.stream.Stream;

/**
 * All the data stored in-memory and managed by the LauncherModel
 */
public class BgDataModel {

    private static final String TAG = "BgDataModel";

    /**
     * Map of all the ItemInfos (shortcuts, folders, and widgets) created by
     * LauncherModel to their ids
     */
    public final IntSparseArrayMap<ItemInfo> itemsIdMap = new IntSparseArrayMap<>();

    /**
     * List of all the folders and shortcuts directly on the home screen (no widgets
     * or shortcuts within folders).
     */
    public final ArrayList<ItemInfo> workspaceItems = new ArrayList<>();

    /**
     * All LauncherAppWidgetInfo created by LauncherModel.
     */
    public final ArrayList<LauncherAppWidgetInfo> appWidgets = new ArrayList<>();

    /**
     * Map of id to FolderInfos of all the folders created by LauncherModel
     */
    public final IntSparseArrayMap<FolderInfo> folders = new IntSparseArrayMap<>();

    /**
     * Extra container based items
     */
    public final IntSparseArrayMap<FixedContainerItems> extraItems = new IntSparseArrayMap<>();

    /**
     * List of all cached predicted items visible on home screen
     */
    public final ArrayList<AppInfo> cachedPredictedItems = new ArrayList<>();

    /**
     * Maps all launcher activities to counts of their shortcuts.
     */
    public final HashMap<ComponentKey, Integer> deepShortcutMap = new HashMap<>();

    /**
     * Entire list of widgets.
     */
    public final WidgetsModel widgetsModel = new WidgetsModel();

    /**
     * Id when the model was last bound
     */
    public int lastBindId = 0;

    /**
     * Clears all the data
     */
    public synchronized void clear() {
        workspaceItems.clear();
        appWidgets.clear();
        folders.clear();
        itemsIdMap.clear();
        deepShortcutMap.clear();
        extraItems.clear();
    }

    /**
     * Creates an array of valid workspace screens based on current items in the model.
     */
    public synchronized IntArray collectWorkspaceScreens() {
        IntSet screenSet = new IntSet();
        for (ItemInfo item: itemsIdMap) {
            if (item.container == LauncherSettings.Favorites.CONTAINER_DESKTOP) {
                screenSet.add(item.screenId);
            }
        }
        if (FeatureFlags.QSB_ON_FIRST_SCREEN || screenSet.isEmpty()) {
            screenSet.add(Workspace.FIRST_SCREEN_ID);
        }
        return screenSet.getArray();
    }

    public synchronized void dump(String prefix, FileDescriptor fd, PrintWriter writer,
            String[] args) {
        writer.println(prefix + "Data Model:");
        writer.println(prefix + " ---- workspace items ");
        for (int i = 0; i < workspaceItems.size(); i++) {
            writer.println(prefix + '\t' + workspaceItems.get(i).toString());
        }
        writer.println(prefix + " ---- appwidget items ");
        for (int i = 0; i < appWidgets.size(); i++) {
            writer.println(prefix + '\t' + appWidgets.get(i).toString());
        }
        writer.println(prefix + " ---- folder items ");
        for (int i = 0; i< folders.size(); i++) {
            writer.println(prefix + '\t' + folders.valueAt(i).toString());
        }
        writer.println(prefix + " ---- items id map ");
        for (int i = 0; i< itemsIdMap.size(); i++) {
            writer.println(prefix + '\t' + itemsIdMap.valueAt(i).toString());
        }

        if (args.length > 0 && TextUtils.equals(args[0], "--all")) {
            writer.println(prefix + "shortcut counts ");
            for (Integer count : deepShortcutMap.values()) {
                writer.print(count + ", ");
            }
            writer.println();
        }
    }

    public synchronized void removeItem(Context context, ItemInfo... items) {
        removeItem(context, Arrays.asList(items));
    }

    public synchronized void removeItem(Context context, Iterable<? extends ItemInfo> items) {
        ArraySet<UserHandle> updatedDeepShortcuts = new ArraySet<>();
        for (ItemInfo item : items) {
            switch (item.itemType) {
                case LauncherSettings.Favorites.ITEM_TYPE_FOLDER:
                    folders.remove(item.id);
                    if (FeatureFlags.IS_STUDIO_BUILD) {
                        for (ItemInfo info : itemsIdMap) {
                            if (info.container == item.id) {
                                // We are deleting a folder which still contains items that
                                // think they are contained by that folder.
                                String msg = "deleting a folder (" + item + ") which still " +
                                        "contains items (" + info + ")";
                                Log.e(TAG, msg);
                            }
                        }
                    }
                    workspaceItems.remove(item);
                    break;
                case LauncherSettings.Favorites.ITEM_TYPE_DEEP_SHORTCUT: {
                    updatedDeepShortcuts.add(item.user);
                    // Fall through.
                }
                case LauncherSettings.Favorites.ITEM_TYPE_APPLICATION:
                case LauncherSettings.Favorites.ITEM_TYPE_SHORTCUT:
                    workspaceItems.remove(item);
                    break;
                case LauncherSettings.Favorites.ITEM_TYPE_APPWIDGET:
                case LauncherSettings.Favorites.ITEM_TYPE_CUSTOM_APPWIDGET:
                    appWidgets.remove(item);
                    break;
            }
            itemsIdMap.remove(item.id);
        }
        updatedDeepShortcuts.forEach(user -> updateShortcutPinnedState(context, user));
    }

    public synchronized void addItem(Context context, ItemInfo item, boolean newItem) {
        itemsIdMap.put(item.id, item);
        switch (item.itemType) {
            case LauncherSettings.Favorites.ITEM_TYPE_FOLDER:
                folders.put(item.id, (FolderInfo) item);
                workspaceItems.add(item);
                break;
            case LauncherSettings.Favorites.ITEM_TYPE_DEEP_SHORTCUT:
            case LauncherSettings.Favorites.ITEM_TYPE_APPLICATION:
            case LauncherSettings.Favorites.ITEM_TYPE_SHORTCUT:
                if (item.container == LauncherSettings.Favorites.CONTAINER_DESKTOP ||
                        item.container == LauncherSettings.Favorites.CONTAINER_HOTSEAT) {
                    workspaceItems.add(item);
                } else {
                    if (newItem) {
                        if (!folders.containsKey(item.container)) {
                            // Adding an item to a folder that doesn't exist.
                            String msg = "adding item: " + item + " to a folder that " +
                                    " doesn't exist";
                            Log.e(TAG, msg);
                        }
                    } else {
                        findOrMakeFolder(item.container).add((WorkspaceItemInfo) item, false);
                    }

                }
                break;
            case LauncherSettings.Favorites.ITEM_TYPE_APPWIDGET:
            case LauncherSettings.Favorites.ITEM_TYPE_CUSTOM_APPWIDGET:
                appWidgets.add((LauncherAppWidgetInfo) item);
                break;
        }
        if (newItem && item.itemType == LauncherSettings.Favorites.ITEM_TYPE_DEEP_SHORTCUT) {
            updateShortcutPinnedState(context, item.user);
        }
    }

    /**
     * Updates the deep shortucts state in system to match out internal model, pinning any missing
     * shortcuts and unpinning any extra shortcuts.
     */
    public void updateShortcutPinnedState(Context context) {
        for (UserHandle user : UserCache.INSTANCE.get(context).getUserProfiles()) {
            updateShortcutPinnedState(context, user);
        }
    }

    /**
     * Updates the deep shortucts state in system to match out internal model, pinning any missing
     * shortcuts and unpinning any extra shortcuts.
     */
    public synchronized void updateShortcutPinnedState(Context context, UserHandle user) {
        if (GO_DISABLE_WIDGETS) {
            return;
        }

        // Collect all system shortcuts
        QueryResult result = new ShortcutRequest(context, user)
                .query(PINNED | FLAG_GET_KEY_FIELDS_ONLY);
        if (!result.wasSuccess()) {
            return;
        }
        // Map of packageName to shortcutIds that are currently in the system
        Map<String, Set<String>> systemMap = result.stream()
                .collect(groupingBy(ShortcutInfo::getPackage,
                        mapping(ShortcutInfo::getId, Collectors.toSet())));

        // Collect all model shortcuts
        Stream.Builder<WorkspaceItemInfo> itemStream = Stream.builder();
        forAllWorkspaceItemInfos(user, itemStream::accept);
        // Map of packageName to shortcutIds that are currently in our model
        Map<String, Set<String>> modelMap = Stream.concat(
                    // Model shortcuts
                    itemStream.build()
                        .filter(wi -> wi.itemType == Favorites.ITEM_TYPE_DEEP_SHORTCUT)
                        .map(ShortcutKey::fromItemInfo),
                    // Pending shortcuts
<<<<<<< HEAD
                    ItemInstallQueue.INSTANCE.get(context).getPendingShortcuts()
                        .stream().filter(si -> si.user.equals(user)))
=======
                    ItemInstallQueue.INSTANCE.get(context).getPendingShortcuts(user))
>>>>>>> 9136897b
                .collect(groupingBy(ShortcutKey::getPackageName,
                        mapping(ShortcutKey::getId, Collectors.toSet())));

        // Check for diff
        for (Map.Entry<String, Set<String>> entry : modelMap.entrySet()) {
            Set<String> modelShortcuts = entry.getValue();
            Set<String> systemShortcuts = systemMap.remove(entry.getKey());
            if (systemShortcuts == null) {
                systemShortcuts = Collections.emptySet();
            }

            // Do not use .equals as it can vary based on the type of set
            if (systemShortcuts.size() != modelShortcuts.size()
                    || !systemShortcuts.containsAll(modelShortcuts)) {
                // Update system state for this package
                try {
                    context.getSystemService(LauncherApps.class).pinShortcuts(
                            entry.getKey(), new ArrayList<>(modelShortcuts), user);
                } catch (SecurityException | IllegalStateException e) {
                    Log.w(TAG, "Failed to pin shortcut", e);
                }
            }
        }

        // If there are any extra pinned shortcuts, remove them
        systemMap.keySet().forEach(packageName -> {
            // Update system state
            try {
                context.getSystemService(LauncherApps.class).pinShortcuts(
                        packageName, Collections.emptyList(), user);
            } catch (SecurityException | IllegalStateException e) {
                Log.w(TAG, "Failed to unpin shortcut", e);
            }
        });
    }

    /**
     * Return an existing FolderInfo object if we have encountered this ID previously,
     * or make a new one.
     */
    public synchronized FolderInfo findOrMakeFolder(int id) {
        // See if a placeholder was created for us already
        FolderInfo folderInfo = folders.get(id);
        if (folderInfo == null) {
            // No placeholder -- create a new instance
            folderInfo = new FolderInfo();
            folders.put(id, folderInfo);
        }
        return folderInfo;
    }

    /**
     * Clear all the deep shortcut counts for the given package, and re-add the new shortcut counts.
     */
    public synchronized void updateDeepShortcutCounts(
            String packageName, UserHandle user, List<ShortcutInfo> shortcuts) {
        if (packageName != null) {
            Iterator<ComponentKey> keysIter = deepShortcutMap.keySet().iterator();
            while (keysIter.hasNext()) {
                ComponentKey next = keysIter.next();
                if (next.componentName.getPackageName().equals(packageName)
                        && next.user.equals(user)) {
                    keysIter.remove();
                }
            }
        }

        // Now add the new shortcuts to the map.
        for (ShortcutInfo shortcut : shortcuts) {
            boolean shouldShowInContainer = shortcut.isEnabled()
                    && (shortcut.isDeclaredInManifest() || shortcut.isDynamic())
                    && shortcut.getActivity() != null;
            if (shouldShowInContainer) {
                ComponentKey targetComponent
                        = new ComponentKey(shortcut.getActivity(), shortcut.getUserHandle());

                Integer previousCount = deepShortcutMap.get(targetComponent);
                deepShortcutMap.put(targetComponent, previousCount == null ? 1 : previousCount + 1);
            }
        }
    }

    /**
     * Calls the provided {@code op} for all workspaceItems in the in-memory model (both persisted
     * items and dynamic/predicted items for the provided {@code userHandle}.
     * Note the call is not synchronized over the model, that should be handled by the called.
     */
    public void forAllWorkspaceItemInfos(UserHandle userHandle, Consumer<WorkspaceItemInfo> op) {
        for (ItemInfo info : itemsIdMap) {
            if (info instanceof WorkspaceItemInfo && userHandle.equals(info.user)) {
                op.accept((WorkspaceItemInfo) info);
            }
        }

        for (int i = extraItems.size() - 1; i >= 0; i--) {
            for (ItemInfo info : extraItems.valueAt(i).items) {
                if (info instanceof WorkspaceItemInfo && userHandle.equals(info.user)) {
                    op.accept((WorkspaceItemInfo) info);
                }
            }
        }
    }

    /**
     * An object containing items corresponding to a fixed container
     */
    public static class FixedContainerItems {

        public final int containerId;
        public final List<ItemInfo> items;

        public FixedContainerItems(int containerId) {
            this(containerId, new ArrayList<>());
        }

        public FixedContainerItems(int containerId, List<ItemInfo> items) {
            this.containerId = containerId;
            this.items = items;
        }

        @Override
        public FixedContainerItems clone() {
            return new FixedContainerItems(containerId, new ArrayList<>(items));
        }

        public void setItems(List<ItemInfo> newItems) {
            items.clear();
            newItems.forEach(item -> {
                item.container = containerId;
                items.add(item);
            });
        }
    }


    public interface Callbacks {
        // If the launcher has permission to access deep shortcuts.
        int FLAG_HAS_SHORTCUT_PERMISSION = 1 << 0;
        // If quiet mode is enabled for any user
        int FLAG_QUIET_MODE_ENABLED = 1 << 1;
        // If launcher can change quiet mode
        int FLAG_QUIET_MODE_CHANGE_PERMISSION = 1 << 2;

        /**
         * Returns the page number to bind first, synchronously if possible or -1
         */
        int getPageToBindSynchronously();
        void clearPendingBinds();
        void startBinding();
        void bindItems(List<ItemInfo> shortcuts, boolean forceAnimateIcons);
        void bindScreens(IntArray orderedScreenIds);
        void finishFirstPageBind(ViewOnDrawExecutor executor);
        void finishBindingItems(int pageBoundFirst);
        void preAddApps();
        void bindAppsAdded(IntArray newScreens,
                ArrayList<ItemInfo> addNotAnimated, ArrayList<ItemInfo> addAnimated);
        void bindPromiseAppProgressUpdated(PromiseAppInfo app);
        void bindWorkspaceItemsChanged(List<WorkspaceItemInfo> updated);
        void bindWidgetsRestored(ArrayList<LauncherAppWidgetInfo> widgets);
        void bindRestoreItemsChange(HashSet<ItemInfo> updates);
        void bindWorkspaceComponentsRemoved(ItemInfoMatcher matcher);
        void bindAllWidgets(ArrayList<WidgetListRowEntry> widgets);
        void onPageBoundSynchronously(int page);
        void executeOnNextDraw(ViewOnDrawExecutor executor);
        void bindDeepShortcutMap(HashMap<ComponentKey, Integer> deepShortcutMap);

        /**
         * Binds extra item provided any external source
         */
        default void bindExtraContainerItems(FixedContainerItems item) { }

        void bindAllApplications(AppInfo[] apps, int flags);

        /**
         * Binds predicted appInfos at at available prediction slots.
         */
        void bindPredictedItems(List<AppInfo> appInfos, IntArray ranks);
    }
}<|MERGE_RESOLUTION|>--- conflicted
+++ resolved
@@ -297,12 +297,7 @@
                         .filter(wi -> wi.itemType == Favorites.ITEM_TYPE_DEEP_SHORTCUT)
                         .map(ShortcutKey::fromItemInfo),
                     // Pending shortcuts
-<<<<<<< HEAD
-                    ItemInstallQueue.INSTANCE.get(context).getPendingShortcuts()
-                        .stream().filter(si -> si.user.equals(user)))
-=======
                     ItemInstallQueue.INSTANCE.get(context).getPendingShortcuts(user))
->>>>>>> 9136897b
                 .collect(groupingBy(ShortcutKey::getPackageName,
                         mapping(ShortcutKey::getId, Collectors.toSet())));
 
