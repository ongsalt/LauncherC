--- conflicted
+++ resolved
@@ -182,13 +182,11 @@
          also happens to equal 19dp-->
     <dimen name="deep_shortcuts_arrow_horizontal_offset">19dp</dimen>
 
-<<<<<<< HEAD
 <!-- Touch handling -->
     <dimen name="edge_of_screen_threshold">8dp</dimen>
-=======
+
 <!-- Other -->
     <!-- Approximates the system status bar height. Not guaranteed to be always be correct. -->
     <dimen name="status_bar_height">24dp</dimen>
 
->>>>>>> 9311387a
 </resources>