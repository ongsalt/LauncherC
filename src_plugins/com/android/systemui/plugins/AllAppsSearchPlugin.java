/*
 * Copyright (C) 2020 The Android Open Source Project
 *
 * Licensed under the Apache License, Version 2.0 (the "License");
 * you may not use this file except in compliance with the License.
 * You may obtain a copy of the License at
 *
 *      http://www.apache.org/licenses/LICENSE-2.0
 *
 * Unless required by applicable law or agreed to in writing, software
 * distributed under the License is distributed on an "AS IS" BASIS,
 * WITHOUT WARRANTIES OR CONDITIONS OF ANY KIND, either express or implied.
 * See the License for the specific language governing permissions and
 * limitations under the License.
 */

package com.android.systemui.plugins;

<<<<<<< HEAD
import android.os.Bundle;

=======
>>>>>>> 65542a48
import com.android.systemui.plugins.annotations.ProvidesInterface;
import com.android.systemui.plugins.shared.SearchTarget;
import com.android.systemui.plugins.shared.SearchTargetEvent;

import java.util.List;
import java.util.function.Consumer;

import java.util.List;
import java.util.function.Consumer;

/**
 * Implement this plugin interface to fetch search result data from the plugin side.
 */
@ProvidesInterface(action = AllAppsSearchPlugin.ACTION, version = AllAppsSearchPlugin.VERSION)
public interface AllAppsSearchPlugin extends Plugin {
    String ACTION = "com.android.systemui.action.PLUGIN_ALL_APPS_SEARCH_ACTIONS";
<<<<<<< HEAD
    int VERSION = 4;

    /**
     * Send signal when user starts typing.
     */
    void startedTyping();
=======
    int VERSION = 5;


    /**
     * Send signal when user enters all apps.
     */
    void startAllAppsSession();

    /**
     * Send signal when user starts typing.
     */
    void startedSearchSession();
>>>>>>> 65542a48

    /**
     * Send over the query and get the search results.
     */
<<<<<<< HEAD
    void performSearch(String query, Consumer<List<Bundle>> results);
=======
    void performSearch(String query, Consumer<List<SearchTarget>> results);

    /**
     * Send over search target interaction events to Plugin
     */
    void notifySearchTargetEvent(SearchTargetEvent event);

    /**
     * Send signal when user exits all apps.
     */
    void endAllAppsSession();
>>>>>>> 65542a48
}<|MERGE_RESOLUTION|>--- conflicted
+++ resolved
@@ -16,17 +16,9 @@
 
 package com.android.systemui.plugins;
 
-<<<<<<< HEAD
-import android.os.Bundle;
-
-=======
->>>>>>> 65542a48
 import com.android.systemui.plugins.annotations.ProvidesInterface;
 import com.android.systemui.plugins.shared.SearchTarget;
 import com.android.systemui.plugins.shared.SearchTargetEvent;
-
-import java.util.List;
-import java.util.function.Consumer;
 
 import java.util.List;
 import java.util.function.Consumer;
@@ -37,14 +29,6 @@
 @ProvidesInterface(action = AllAppsSearchPlugin.ACTION, version = AllAppsSearchPlugin.VERSION)
 public interface AllAppsSearchPlugin extends Plugin {
     String ACTION = "com.android.systemui.action.PLUGIN_ALL_APPS_SEARCH_ACTIONS";
-<<<<<<< HEAD
-    int VERSION = 4;
-
-    /**
-     * Send signal when user starts typing.
-     */
-    void startedTyping();
-=======
     int VERSION = 5;
 
 
@@ -57,14 +41,10 @@
      * Send signal when user starts typing.
      */
     void startedSearchSession();
->>>>>>> 65542a48
 
     /**
      * Send over the query and get the search results.
      */
-<<<<<<< HEAD
-    void performSearch(String query, Consumer<List<Bundle>> results);
-=======
     void performSearch(String query, Consumer<List<SearchTarget>> results);
 
     /**
@@ -76,5 +56,4 @@
      * Send signal when user exits all apps.
      */
     void endAllAppsSession();
->>>>>>> 65542a48
 }