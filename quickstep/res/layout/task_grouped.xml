<?xml version="1.0" encoding="utf-8"?><!--
     Copyright (C) 2021 The Android Open Source Project

     Licensed under the Apache License, Version 2.0 (the "License");
     you may not use this file except in compliance with the License.
     You may obtain a copy of the License at

          http://www.apache.org/licenses/LICENSE-2.0

     Unless required by applicable law or agreed to in writing, software
     distributed under the License is distributed on an "AS IS" BASIS,
     WITHOUT WARRANTIES OR CONDITIONS OF ANY KIND, either express or implied.
     See the License for the specific language governing permissions and
     limitations under the License.
-->
<!-- NOTE! don't add dimensions for margins / paddings / sizes that change per orientation to this
     file, they need to be loaded at runtime. -->

<!-- DOUBLE NOTE! Don't deviate IDs from task.xml since this layout acts as a "subclass" (read as
     "bad code"). How can we use the view pool in RecentsView to use task.xml layout with using
     GroupedTaskView.java class? Is that possible (while still keeping code in separate class) ? -->

<com.android.quickstep.views.GroupedTaskView
    xmlns:android="http://schemas.android.com/apk/res/android"
    xmlns:androidprv="http://schemas.android.com/apk/prv/res/android"
    xmlns:launcher="http://schemas.android.com/apk/res-auto"
    android:layout_width="match_parent"
    android:layout_height="match_parent"
    android:clipChildren="false"
    android:defaultFocusHighlightEnabled="false"
    android:focusable="true"
<<<<<<< HEAD
    launcher:borderColor="#4E616C">
=======
    launcher:borderColor="?androidprv:attr/materialColorOutline">
>>>>>>> 5e0122d1

    <com.android.quickstep.views.TaskThumbnailView
        android:id="@+id/snapshot"
        android:layout_width="match_parent"
        android:layout_height="match_parent"/>

    <com.android.quickstep.views.TaskThumbnailView
        android:id="@+id/bottomright_snapshot"
        android:layout_width="match_parent"
        android:layout_height="match_parent"/>

    <!-- Filtering affects only alpha instead of the visibility since visibility can be altered
         separately through RecentsView#resetFromSplitSelectionState() -->
    <ImageView
        android:id="@+id/show_windows"
        android:layout_height="@dimen/recents_filter_icon_size"
        android:layout_width="@dimen/recents_filter_icon_size"
        android:layout_gravity="start"
        android:alpha="0"
        android:tint="@color/recents_filter_icon"
        android:importantForAccessibility="no"
        android:src="@drawable/ic_select_windows" />

    <!-- Filtering affects only alpha instead of the visibility since visibility can be altered
         separately through RecentsView#resetFromSplitSelectionState() -->
    <ImageView
        android:id="@+id/show_windows_right"
        android:layout_height="@dimen/recents_filter_icon_size"
        android:layout_width="@dimen/recents_filter_icon_size"
        android:layout_gravity="end"
        android:alpha="0"
        android:tint="@color/recents_filter_icon"
        android:importantForAccessibility="no"
        android:src="@drawable/ic_select_windows" />

    <com.android.quickstep.views.IconView
        android:id="@+id/icon"
        android:layout_width="@dimen/task_thumbnail_icon_size"
        android:layout_height="@dimen/task_thumbnail_icon_size"
        android:focusable="false"
        android:importantForAccessibility="no"/>

    <com.android.quickstep.views.IconView
        android:id="@+id/bottomRight_icon"
        android:layout_width="@dimen/task_thumbnail_icon_size"
        android:layout_height="@dimen/task_thumbnail_icon_size"
        android:focusable="false"
        android:importantForAccessibility="no"/>
</com.android.quickstep.views.GroupedTaskView><|MERGE_RESOLUTION|>--- conflicted
+++ resolved
@@ -29,11 +29,7 @@
     android:clipChildren="false"
     android:defaultFocusHighlightEnabled="false"
     android:focusable="true"
-<<<<<<< HEAD
     launcher:borderColor="#4E616C">
-=======
-    launcher:borderColor="?androidprv:attr/materialColorOutline">
->>>>>>> 5e0122d1
 
     <com.android.quickstep.views.TaskThumbnailView
         android:id="@+id/snapshot"
