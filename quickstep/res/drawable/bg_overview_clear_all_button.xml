--- conflicted
+++ resolved
@@ -21,11 +21,7 @@
         <shape android:shape="rectangle"
             android:tint="?colorButtonNormal">
             <corners android:radius="24dp" />
-<<<<<<< HEAD
-            <solid android:color="?attr/colorSurface"/>
-=======
-            <solid android:color="?androidprv:attr/materialColorSurfaceBright"/>
->>>>>>> 5e0122d1
+            <solid android:color="?attr/materialColorSurfaceBright"/>
         </shape>
     </item>
 </ripple>