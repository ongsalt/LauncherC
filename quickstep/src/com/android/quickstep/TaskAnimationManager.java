--- conflicted
+++ resolved
@@ -256,15 +256,10 @@
             if (!homeIsOnTop) {
                 options.setTransientLaunch();
             }
-<<<<<<< HEAD
             if (Utilities.ATLEAST_S) {
                 options.setSourceInfo(ActivityOptions.SourceInfo.TYPE_RECENTS_ANIMATION, eventTime);
             }
-            UI_HELPER_EXECUTOR.execute(() -> mCtx.startActivity(intent, options.toBundle()));
-=======
-            options.setSourceInfo(ActivityOptions.SourceInfo.TYPE_RECENTS_ANIMATION, eventTime);
             SystemUiProxy.INSTANCE.getNoCreate().startRecentsActivity(intent, options, mCallbacks);
->>>>>>> 5e0122d1
         } else {
             UI_HELPER_EXECUTOR.execute(() -> ActivityManagerWrapper.getInstance()
                     .startRecentsActivity(intent, eventTime, mCallbacks, null, null));
