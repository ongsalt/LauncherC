/*
 * Copyright (C) 2017 The Android Open Source Project
 *
 * Licensed under the Apache License, Version 2.0 (the "License");
 * you may not use this file except in compliance with the License.
 * You may obtain a copy of the License at
 *
 *      http://www.apache.org/licenses/LICENSE-2.0
 *
 * Unless required by applicable law or agreed to in writing, software
 * distributed under the License is distributed on an "AS IS" BASIS,
 * WITHOUT WARRANTIES OR CONDITIONS OF ANY KIND, either express or implied.
 * See the License for the specific language governing permissions and
 * limitations under the License.
 */

package com.android.quickstep.views;

import static android.view.Display.DEFAULT_DISPLAY;
import static android.widget.Toast.LENGTH_SHORT;

import static com.android.launcher3.LauncherState.BACKGROUND_APP;
import static com.android.launcher3.Utilities.getDescendantCoordRelativeToAncestor;
import static com.android.launcher3.anim.Interpolators.ACCEL_DEACCEL;
import static com.android.launcher3.anim.Interpolators.FAST_OUT_SLOW_IN;
import static com.android.launcher3.anim.Interpolators.LINEAR;
import static com.android.launcher3.logging.StatsLogManager.LauncherEvent.LAUNCHER_TASK_ICON_TAP_OR_LONGPRESS;
import static com.android.launcher3.logging.StatsLogManager.LauncherEvent.LAUNCHER_TASK_LAUNCH_TAP;
import static com.android.launcher3.util.Executors.MAIN_EXECUTOR;
import static com.android.launcher3.util.Executors.UI_HELPER_EXECUTOR;
import static com.android.launcher3.util.SplitConfigurationOptions.STAGE_POSITION_BOTTOM_OR_RIGHT;
import static com.android.launcher3.util.SplitConfigurationOptions.STAGE_POSITION_UNDEFINED;
import static com.android.launcher3.util.SplitConfigurationOptions.getLogEventForPosition;

import static java.lang.annotation.RetentionPolicy.SOURCE;

import android.animation.Animator;
import android.animation.AnimatorListenerAdapter;
import android.animation.AnimatorSet;
import android.animation.ObjectAnimator;
import android.annotation.IdRes;
import android.app.ActivityOptions;
import android.content.Context;
import android.content.Intent;
import android.graphics.PointF;
import android.graphics.Rect;
import android.graphics.RectF;
import android.graphics.drawable.Drawable;
import android.os.Bundle;
import android.os.Handler;
import android.util.AttributeSet;
import android.util.FloatProperty;
import android.util.Log;
import android.view.Display;
import android.view.MotionEvent;
import android.view.RemoteAnimationTarget;
import android.view.TouchDelegate;
import android.view.View;
import android.view.ViewGroup;
import android.view.accessibility.AccessibilityNodeInfo;
import android.view.animation.Interpolator;
import android.widget.FrameLayout;
import android.widget.Toast;

import androidx.annotation.IntDef;
import androidx.annotation.NonNull;
import androidx.annotation.Nullable;

import com.android.launcher3.DeviceProfile;
import com.android.launcher3.LauncherSettings;
import com.android.launcher3.R;
import com.android.launcher3.Utilities;
import com.android.launcher3.anim.Interpolators;
import com.android.launcher3.model.data.WorkspaceItemInfo;
import com.android.launcher3.popup.SystemShortcut;
import com.android.launcher3.statemanager.StatefulActivity;
import com.android.launcher3.testing.TestLogging;
import com.android.launcher3.testing.shared.TestProtocol;
import com.android.launcher3.touch.PagedOrientationHandler;
import com.android.launcher3.util.ActivityOptionsWrapper;
import com.android.launcher3.util.ComponentKey;
import com.android.launcher3.util.DisplayController;
import com.android.launcher3.util.RunnableList;
import com.android.launcher3.util.SplitConfigurationOptions;
import com.android.launcher3.util.SplitConfigurationOptions.SplitPositionOption;
import com.android.launcher3.util.TransformingTouchDelegate;
import com.android.launcher3.util.ViewPool.Reusable;
import com.android.quickstep.RecentsModel;
import com.android.quickstep.RemoteAnimationTargets;
import com.android.quickstep.RemoteTargetGluer.RemoteTargetHandle;
import com.android.quickstep.TaskIconCache;
import com.android.quickstep.TaskOverlayFactory;
import com.android.quickstep.TaskThumbnailCache;
import com.android.quickstep.TaskUtils;
import com.android.quickstep.TaskViewUtils;
import com.android.quickstep.util.CancellableTask;
import com.android.quickstep.util.RecentsOrientedState;
import com.android.quickstep.util.SplitSelectStateController;
import com.android.quickstep.util.TaskCornerRadius;
import com.android.quickstep.util.TransformParams;
import com.android.systemui.shared.recents.model.Task;
import com.android.systemui.shared.recents.model.ThumbnailData;
import com.android.systemui.shared.recents.utilities.PreviewPositionHelper;
import com.android.systemui.shared.system.ActivityManagerWrapper;
import com.android.systemui.shared.system.QuickStepContract;

import java.lang.annotation.Retention;
import java.util.Arrays;
import java.util.Collections;
import java.util.HashMap;
import java.util.List;
import java.util.function.Consumer;
import java.util.stream.Stream;

import app.lws.launcherc.quickstepcompat.QuickstepCompat;

/**
 * A task in the Recents view.
 */
public class TaskView extends FrameLayout implements Reusable {

    private static final String TAG = TaskView.class.getSimpleName();
    private static final boolean DEBUG = false;

    private static final RectF EMPTY_RECT_F = new RectF();

    public static final int FLAG_UPDATE_ICON = 1;
    public static final int FLAG_UPDATE_THUMBNAIL = FLAG_UPDATE_ICON << 1;

    public static final int FLAG_UPDATE_ALL = FLAG_UPDATE_ICON | FLAG_UPDATE_THUMBNAIL;

    /**
     * Used in conjunction with {@link #onTaskListVisibilityChanged(boolean, int)}, providing more
     * granularity on which components of this task require an update
     */
    @Retention(SOURCE)
    @IntDef({FLAG_UPDATE_ALL, FLAG_UPDATE_ICON, FLAG_UPDATE_THUMBNAIL})
    public @interface TaskDataChanges {}

    /**
     * Type of task view
     */
    @Retention(SOURCE)
    @IntDef({Type.SINGLE, Type.GROUPED, Type.DESKTOP})
    public @interface Type {
        int SINGLE = 1;
        int GROUPED = 2;
        int DESKTOP = 3;
    }

    /** The maximum amount that a task view can be scrimmed, dimmed or tinted. */
    public static final float MAX_PAGE_SCRIM_ALPHA = 0.4f;

    private static final float EDGE_SCALE_DOWN_FACTOR_CAROUSEL = 0.03f;
    private static final float EDGE_SCALE_DOWN_FACTOR_GRID = 0.00f;

    public static final long SCALE_ICON_DURATION = 120;
    private static final long DIM_ANIM_DURATION = 700;

    private static final Interpolator GRID_INTERPOLATOR = ACCEL_DEACCEL;

    /**
     * This technically can be a vanilla {@link TouchDelegate} class, however that class requires
     * setting the touch bounds at construction, so we'd repeatedly be created many instances
     * unnecessarily as scrolling occurs, whereas {@link TransformingTouchDelegate} allows touch
     * delegated bounds only to be updated.
     */
    private TransformingTouchDelegate mIconTouchDelegate;

    private static final List<Rect> SYSTEM_GESTURE_EXCLUSION_RECT =
            Collections.singletonList(new Rect());

    public static final FloatProperty<TaskView> FOCUS_TRANSITION =
            new FloatProperty<TaskView>("focusTransition") {
                @Override
                public void setValue(TaskView taskView, float v) {
                    taskView.setIconsAndBannersTransitionProgress(v, false /* invert */);
                }

                @Override
                public Float get(TaskView taskView) {
                    return taskView.mFocusTransitionProgress;
                }
            };

    private static final FloatProperty<TaskView> SPLIT_SELECT_TRANSLATION_X =
            new FloatProperty<TaskView>("splitSelectTranslationX") {
                @Override
                public void setValue(TaskView taskView, float v) {
                    taskView.setSplitSelectTranslationX(v);
                }

                @Override
                public Float get(TaskView taskView) {
                    return taskView.mSplitSelectTranslationX;
                }
            };

    private static final FloatProperty<TaskView> SPLIT_SELECT_TRANSLATION_Y =
            new FloatProperty<TaskView>("splitSelectTranslationY") {
                @Override
                public void setValue(TaskView taskView, float v) {
                    taskView.setSplitSelectTranslationY(v);
                }

                @Override
                public Float get(TaskView taskView) {
                    return taskView.mSplitSelectTranslationY;
                }
            };

    private static final FloatProperty<TaskView> DISMISS_TRANSLATION_X =
            new FloatProperty<TaskView>("dismissTranslationX") {
                @Override
                public void setValue(TaskView taskView, float v) {
                    taskView.setDismissTranslationX(v);
                }

                @Override
                public Float get(TaskView taskView) {
                    return taskView.mDismissTranslationX;
                }
            };

    private static final FloatProperty<TaskView> DISMISS_TRANSLATION_Y =
            new FloatProperty<TaskView>("dismissTranslationY") {
                @Override
                public void setValue(TaskView taskView, float v) {
                    taskView.setDismissTranslationY(v);
                }

                @Override
                public Float get(TaskView taskView) {
                    return taskView.mDismissTranslationY;
                }
            };

    private static final FloatProperty<TaskView> TASK_OFFSET_TRANSLATION_X =
            new FloatProperty<TaskView>("taskOffsetTranslationX") {
                @Override
                public void setValue(TaskView taskView, float v) {
                    taskView.setTaskOffsetTranslationX(v);
                }

                @Override
                public Float get(TaskView taskView) {
                    return taskView.mTaskOffsetTranslationX;
                }
            };

    private static final FloatProperty<TaskView> TASK_OFFSET_TRANSLATION_Y =
            new FloatProperty<TaskView>("taskOffsetTranslationY") {
                @Override
                public void setValue(TaskView taskView, float v) {
                    taskView.setTaskOffsetTranslationY(v);
                }

                @Override
                public Float get(TaskView taskView) {
                    return taskView.mTaskOffsetTranslationY;
                }
            };

    private static final FloatProperty<TaskView> TASK_RESISTANCE_TRANSLATION_X =
            new FloatProperty<TaskView>("taskResistanceTranslationX") {
                @Override
                public void setValue(TaskView taskView, float v) {
                    taskView.setTaskResistanceTranslationX(v);
                }

                @Override
                public Float get(TaskView taskView) {
                    return taskView.mTaskResistanceTranslationX;
                }
            };

    private static final FloatProperty<TaskView> TASK_RESISTANCE_TRANSLATION_Y =
            new FloatProperty<TaskView>("taskResistanceTranslationY") {
                @Override
                public void setValue(TaskView taskView, float v) {
                    taskView.setTaskResistanceTranslationY(v);
                }

                @Override
                public Float get(TaskView taskView) {
                    return taskView.mTaskResistanceTranslationY;
                }
            };

    private static final FloatProperty<TaskView> NON_GRID_TRANSLATION_X =
            new FloatProperty<TaskView>("nonGridTranslationX") {
                @Override
                public void setValue(TaskView taskView, float v) {
                    taskView.setNonGridTranslationX(v);
                }

                @Override
                public Float get(TaskView taskView) {
                    return taskView.mNonGridTranslationX;
                }
            };

    private static final FloatProperty<TaskView> NON_GRID_TRANSLATION_Y =
            new FloatProperty<TaskView>("nonGridTranslationY") {
                @Override
                public void setValue(TaskView taskView, float v) {
                    taskView.setNonGridTranslationY(v);
                }

                @Override
                public Float get(TaskView taskView) {
                    return taskView.mNonGridTranslationY;
                }
            };

    public static final FloatProperty<TaskView> GRID_END_TRANSLATION_X =
            new FloatProperty<TaskView>("gridEndTranslationX") {
                @Override
                public void setValue(TaskView taskView, float v) {
                    taskView.setGridEndTranslationX(v);
                }

                @Override
                public Float get(TaskView taskView) {
                    return taskView.mGridEndTranslationX;
                }
            };

    public static final FloatProperty<TaskView> SNAPSHOT_SCALE =
            new FloatProperty<TaskView>("snapshotScale") {
                @Override
                public void setValue(TaskView taskView, float v) {
                    taskView.setSnapshotScale(v);
                }

                @Override
                public Float get(TaskView taskView) {
                    return taskView.mSnapshotView.getScaleX();
                }
            };

    @Nullable
    protected Task mTask;
    protected TaskThumbnailView mSnapshotView;
    protected IconView mIconView;
    protected final DigitalWellBeingToast mDigitalWellBeingToast;
    protected float mFullscreenProgress;
    private float mGridProgress;
    protected float mTaskThumbnailSplashAlpha;
    private float mNonGridScale = 1;
    private float mDismissScale = 1;
    protected final FullscreenDrawParams mCurrentFullscreenParams;
    protected final StatefulActivity mActivity;

    // Various causes of changing primary translation, which we aggregate to setTranslationX/Y().
    private float mDismissTranslationX;
    private float mDismissTranslationY;
    private float mTaskOffsetTranslationX;
    private float mTaskOffsetTranslationY;
    private float mTaskResistanceTranslationX;
    private float mTaskResistanceTranslationY;
    // The following translation variables should only be used in the same orientation as Launcher.
    private float mBoxTranslationY;
    // The following grid translations scales with mGridProgress.
    private float mGridTranslationX;
    private float mGridTranslationY;
    // The following grid translation is used to animate closing the gap between grid and clear all.
    private float mGridEndTranslationX;
    // Applied as a complement to gridTranslation, for adjusting the carousel overview and quick
    // switch.
    private float mNonGridTranslationX;
    private float mNonGridTranslationY;
    // Used when in SplitScreenSelectState
    private float mSplitSelectTranslationY;
    private float mSplitSelectTranslationX;
    private float mSplitSelectScrollOffsetPrimary;

    @Nullable
    private ObjectAnimator mIconAndDimAnimator;
    private float mIconScaleAnimStartProgress = 0;
    private float mFocusTransitionProgress = 1;
    private float mModalness = 0;
    private float mStableAlpha = 1;

    private int mTaskViewId = -1;
    /**
     * Index 0 will contain taskID of left/top task, index 1 will contain taskId of bottom/right
     */
    protected int[] mTaskIdContainer = new int[]{-1, -1};
    protected TaskIdAttributeContainer[] mTaskIdAttributeContainer =
            new TaskIdAttributeContainer[2];

    private boolean mShowScreenshot;

    // The current background requests to load the task thumbnail and icon
    @Nullable
    private CancellableTask mThumbnailLoadRequest;
    @Nullable
    private CancellableTask mIconLoadRequest;

    private boolean mEndQuickswitchCuj;

    private final float[] mIconCenterCoords = new float[2];

    protected final PointF mLastTouchDownPosition = new PointF();

    private boolean mIsClickableAsLiveTile = true;

    public TaskView(Context context) {
        this(context, null);
    }

    public TaskView(Context context, @Nullable AttributeSet attrs) {
        this(context, attrs, 0);
    }

    public TaskView(Context context, @Nullable AttributeSet attrs, int defStyleAttr) {
        super(context, attrs, defStyleAttr);
        mActivity = StatefulActivity.fromContext(context);
        setOnClickListener(this::onClick);

        mCurrentFullscreenParams = new FullscreenDrawParams(context);
        mDigitalWellBeingToast = new DigitalWellBeingToast(mActivity, this);
    }

    public void setTaskViewId(int id) {
        this.mTaskViewId = id;
    }

    public int getTaskViewId() {
        return mTaskViewId;
    }

    /**
     * Builds proto for logging
     */
    public WorkspaceItemInfo getItemInfo() {
        return getItemInfo(mTask);
    }

    protected WorkspaceItemInfo getItemInfo(@Nullable Task task) {
        WorkspaceItemInfo stubInfo = new WorkspaceItemInfo();
        stubInfo.itemType = LauncherSettings.Favorites.ITEM_TYPE_TASK;
        stubInfo.container = LauncherSettings.Favorites.CONTAINER_TASKSWITCHER;
        if (task == null) {
            return stubInfo;
        }

        ComponentKey componentKey = TaskUtils.getLaunchComponentKeyForTask(task.key);
        stubInfo.user = componentKey.user;
        stubInfo.intent = new Intent().setComponent(componentKey.componentName);
        stubInfo.title = task.title;
        if (getRecentsView() != null) {
            stubInfo.screenId = getRecentsView().indexOfChild(this);
        }
        return stubInfo;
    }

    @Override
    protected void onFinishInflate() {
        super.onFinishInflate();
        mSnapshotView = findViewById(R.id.snapshot);
        mIconView = findViewById(R.id.icon);
        mIconTouchDelegate = new TransformingTouchDelegate(mIconView);
    }

    /**
     * Whether the taskview should take the touch event from parent. Events passed to children
     * that might require special handling.
     */
    public boolean offerTouchToChildren(MotionEvent event) {
        if (event.getAction() == MotionEvent.ACTION_DOWN) {
            computeAndSetIconTouchDelegate(mIconView, mIconCenterCoords, mIconTouchDelegate);
        }
        if (mIconTouchDelegate != null && mIconTouchDelegate.onTouchEvent(event)) {
            return true;
        }
        return false;
    }

    protected void computeAndSetIconTouchDelegate(IconView iconView, float[] tempCenterCoords,
            TransformingTouchDelegate transformingTouchDelegate) {
        float iconHalfSize = iconView.getWidth() / 2f;
        tempCenterCoords[0] = tempCenterCoords[1] = iconHalfSize;
        getDescendantCoordRelativeToAncestor(iconView, mActivity.getDragLayer(), tempCenterCoords,
                false);
        transformingTouchDelegate.setBounds(
                (int) (tempCenterCoords[0] - iconHalfSize),
                (int) (tempCenterCoords[1] - iconHalfSize),
                (int) (tempCenterCoords[0] + iconHalfSize),
                (int) (tempCenterCoords[1] + iconHalfSize));
    }

    /**
     * The modalness of this view is how it should be displayed when it is shown on its own in the
     * modal state of overview.
     *
     * @param modalness [0, 1] 0 being in context with other tasks, 1 being shown on its own.
     */
    public void setModalness(float modalness) {
        if (mModalness == modalness) {
            return;
        }
        mModalness = modalness;
        mIconView.setAlpha(1 - modalness);
        mDigitalWellBeingToast.updateBannerOffset(modalness,
                mCurrentFullscreenParams.mCurrentDrawnInsets.top
                        + mCurrentFullscreenParams.mCurrentDrawnInsets.bottom);
    }

    public DigitalWellBeingToast getDigitalWellBeingToast() {
        return mDigitalWellBeingToast;
    }

    /**
     * Updates this task view to the given {@param task}.
     *
     * TODO(b/142282126) Re-evaluate if we need to pass in isMultiWindowMode after
     *   that issue is fixed
     */
    public void bind(Task task, RecentsOrientedState orientedState) {
        cancelPendingLoadTasks();
        mTask = task;
        mTaskIdContainer[0] = mTask.key.id;
        mTaskIdAttributeContainer[0] = new TaskIdAttributeContainer(task, mSnapshotView,
                mIconView, STAGE_POSITION_UNDEFINED);
        mSnapshotView.bind(task);
        setOrientationState(orientedState);
    }

    /**
     * Sets up an on-click listener and the visibility for show_windows icon on top of the task.
     */
    public void setUpShowAllInstancesListener() {
        String taskPackageName = mTaskIdAttributeContainer[0].mTask.key.getPackageName();

        // icon of the top/left task
        View showWindowsView = findViewById(R.id.show_windows);
        updateFilterCallback(showWindowsView, getFilterUpdateCallback(taskPackageName));
    }

    /**
     * Returns a callback that updates the state of the filter and the recents overview
     *
     * @param taskPackageName package name of the task to filter by
     */
    @Nullable
    protected View.OnClickListener getFilterUpdateCallback(String taskPackageName) {
        View.OnClickListener cb = (view) -> {
            // update and apply a new filter
            getRecentsView().setAndApplyFilter(taskPackageName);
        };

        if (!getRecentsView().getFilterState().shouldShowFilterUI(taskPackageName)) {
            cb = null;
        }
        return cb;
    }

    /**
     * Sets the correct visibility and callback on the provided filterView based on whether
     * the callback is null or not
     */
    protected void updateFilterCallback(@NonNull View filterView,
            @Nullable View.OnClickListener callback) {
        // Filtering changes alpha instead of the visibility since visibility
        // can be altered separately through RecentsView#resetFromSplitSelectionState()
        if (callback == null) {
            filterView.setAlpha(0);
        } else {
            filterView.setAlpha(1);
        }

        filterView.setOnClickListener(callback);
    }

    public TaskIdAttributeContainer[] getTaskIdAttributeContainers() {
        return mTaskIdAttributeContainer;
    }

    @Nullable
    public Task getTask() {
        return mTask;
    }

    /**
     * Check if given {@code taskId} is tracked in this view
     */
    public boolean containsTaskId(int taskId) {
        return mTask != null && mTask.key.id == taskId;
    }

    /**
     * @return integer array of two elements to be size consistent with max number of tasks possible
     *         index 0 will contain the taskId, index 1 will be -1 indicating a null taskID value
     */
    public int[] getTaskIds() {
        return mTaskIdContainer;
    }

    public boolean containsMultipleTasks() {
        return mTaskIdContainer[1] != -1;
    }

    public TaskThumbnailView getThumbnail() {
        return mSnapshotView;
    }

    void refreshThumbnails(@Nullable HashMap<Integer, ThumbnailData> thumbnailDatas) {
        if (mTask != null && thumbnailDatas != null) {
            final ThumbnailData thumbnailData = thumbnailDatas.get(mTask.key.id);
            if (thumbnailData != null) {
                mSnapshotView.setThumbnail(mTask, thumbnailData);
                return;
            }
        }

        mSnapshotView.refresh();
    }

    /** TODO(b/197033698) Remove all usages of above method and migrate to this one */
    public TaskThumbnailView[] getThumbnails() {
        return new TaskThumbnailView[]{mSnapshotView};
    }

    public IconView getIconView() {
        return mIconView;
    }

    @Override
    public boolean dispatchTouchEvent(MotionEvent ev) {
        RecentsView recentsView = getRecentsView();
        if (recentsView == null || getTask() == null) {
            return false;
        }
        SplitSelectStateController splitSelectStateController =
                recentsView.getSplitSelectController();
        if (splitSelectStateController.isSplitSelectActive() &&
                splitSelectStateController.getInitialTaskId() == getTask().key.id) {
            // Prevent taps on the this taskview if it's being animated into split select state
            return false;
        }

        if (ev.getAction() == MotionEvent.ACTION_DOWN) {
            mLastTouchDownPosition.set(ev.getX(), ev.getY());
        }
        return super.dispatchTouchEvent(ev);
    }

    private void onClick(View view) {
        if (getTask() == null) {
            return;
        }
        if (confirmSecondSplitSelectApp()) {
            return;
        }
        launchTasks();
        mActivity.getStatsLogManager().logger().withItemInfo(getItemInfo())
                .log(LAUNCHER_TASK_LAUNCH_TAP);
    }

    /**
     * @return {@code true} if user is already in split select mode and this tap was to choose the
     *         second app. {@code false} otherwise
     */
    protected boolean confirmSecondSplitSelectApp() {
        int index = getLastSelectedChildTaskIndex();
        TaskIdAttributeContainer container = mTaskIdAttributeContainer[index];
        if (container != null) {
            return getRecentsView().confirmSplitSelect(this, container.getTask(),
                    container.getIconView().getDrawable(), container.getThumbnailView(),
                    container.getThumbnailView().getThumbnail(), /* intent */ null);
        }
        return false;
    }

    /**
     * Returns the task index of the last selected child task (0 or 1).
     */
    protected int getLastSelectedChildTaskIndex() {
        return 0;
    }

    /**
     * Starts the task associated with this view and animates the startup.
     * @return CompletionStage to indicate the animation completion or null if the launch failed.
     */
    @Nullable
    public RunnableList launchTaskAnimated() {
        if (mTask != null) {
            TestLogging.recordEvent(
                    TestProtocol.SEQUENCE_MAIN, "startActivityFromRecentsAsync", mTask);
            ActivityOptionsWrapper opts =  mActivity.getActivityLaunchOptions(this, null);
            if (Utilities.ATLEAST_T) {
                opts.options.setLaunchDisplayId(
                        getDisplay() == null ? DEFAULT_DISPLAY : getDisplay().getDisplayId());
            }
            if (ActivityManagerWrapper.getInstance()
                    .startActivityFromRecents(mTask.key, opts.options)) {
                RecentsView recentsView = getRecentsView();
                if (recentsView.getRunningTaskViewId() != -1) {
                    recentsView.onTaskLaunchedInLiveTileMode();

                    // Return a fresh callback in the live tile case, so that it's not accidentally
                    // triggered by QuickstepTransitionManager.AppLaunchAnimationRunner.
                    RunnableList callbackList = new RunnableList();
                    recentsView.addSideTaskLaunchCallback(callbackList);
                    return callbackList;
                }
                return opts.onEndCallback;
            } else {
                notifyTaskLaunchFailed(TAG);
                return null;
            }
        } else {
            return null;
        }
    }

    /**
     * Starts the task associated with this view without any animation
     */
    public void launchTask(@NonNull Consumer<Boolean> callback) {
        launchTask(callback, false /* freezeTaskList */);
    }

    /**
     * Starts the task associated with this view without any animation
     */
    public void launchTask(@NonNull Consumer<Boolean> callback, boolean freezeTaskList) {
        if (mTask != null) {
            TestLogging.recordEvent(
                    TestProtocol.SEQUENCE_MAIN, "startActivityFromRecentsAsync", mTask);

            // Indicate success once the system has indicated that the transition has started
            ActivityOptions opts = makeCustomAnimation(getContext(), 0, 0,
                    () -> callback.accept(true), MAIN_EXECUTOR.getHandler());
            if (Utilities.ATLEAST_T) {
                opts.setLaunchDisplayId(
                        getDisplay() == null ? DEFAULT_DISPLAY : getDisplay().getDisplayId());
            }
            if (freezeTaskList) {
                opts.setFreezeRecentTasksReordering();
            }
<<<<<<< HEAD
            // TODO(b/202826469): Replace setSplashScreenStyle with setDisableStartingWindow.
            if (Utilities.ATLEAST_T) {
                opts.setSplashScreenStyle(mSnapshotView.shouldShowSplashView()
                        ? SPLASH_SCREEN_STYLE_SOLID_COLOR : opts.getSplashScreenStyle());
            }
=======
            opts.setDisableStartingWindow(mSnapshotView.shouldShowSplashView());
>>>>>>> 2c34cba0
            Task.TaskKey key = mTask.key;
            UI_HELPER_EXECUTOR.execute(() -> {
                if (!ActivityManagerWrapper.getInstance().startActivityFromRecents(key, opts)) {
                    // If the call to start activity failed, then post the result immediately,
                    // otherwise, wait for the animation start callback from the activity options
                    // above
                    MAIN_EXECUTOR.post(() -> {
                        notifyTaskLaunchFailed(TAG);
                        callback.accept(false);
                    });
                }
            });
        } else {
            callback.accept(false);
        }
    }

    /**
     * Returns ActivityOptions for overriding task transition animation.
     */
    private ActivityOptions makeCustomAnimation(Context context, int enterResId,
            int exitResId, final Runnable callback, final Handler callbackHandler) {
        if (!Utilities.ATLEAST_T) {
            return QuickstepCompat.getActivityOptionsCompat().makeCustomAnimation(context, enterResId, exitResId, callback, callbackHandler);
        }
        return ActivityOptions.makeCustomTaskAnimation(context, enterResId, exitResId,
                callbackHandler,
                elapsedRealTime -> {
                    if (callback != null) {
                        callbackHandler.post(callback);
                    }
                }, null /* finishedListener */);
    }

    /**
     * Launch of the current task (both live and inactive tasks) with an animation.
     */
    @Nullable
    public RunnableList launchTasks() {
        RecentsView recentsView = getRecentsView();
        RemoteTargetHandle[] remoteTargetHandles = recentsView.mRemoteTargetHandles;
        if (isRunningTask() && remoteTargetHandles != null) {
            if (!mIsClickableAsLiveTile) {
                Log.e(TAG, "TaskView is not clickable as a live tile; returning to home.");
                return null;
            }

            mIsClickableAsLiveTile = false;
            RemoteAnimationTargets targets;
            if (remoteTargetHandles.length == 1) {
                targets = remoteTargetHandles[0].getTransformParams().getTargetSet();
            } else {
                TransformParams topLeftParams = remoteTargetHandles[0].getTransformParams();
                TransformParams rightBottomParams = remoteTargetHandles[1].getTransformParams();
                RemoteAnimationTarget[] apps = Stream.concat(
                        Arrays.stream(topLeftParams.getTargetSet().apps),
                        Arrays.stream(rightBottomParams.getTargetSet().apps))
                        .toArray(RemoteAnimationTarget[]::new);
                RemoteAnimationTarget[] wallpapers = Stream.concat(
                        Arrays.stream(topLeftParams.getTargetSet().wallpapers),
                        Arrays.stream(rightBottomParams.getTargetSet().wallpapers))
                        .toArray(RemoteAnimationTarget[]::new);
                targets = new RemoteAnimationTargets(apps, wallpapers,
                        topLeftParams.getTargetSet().nonApps,
                        topLeftParams.getTargetSet().targetMode);
            }
            if (targets == null) {
                // If the recents animation is cancelled somehow between the parent if block and
                // here, try to launch the task as a non live tile task.
                RunnableList runnableList = launchTaskAnimated();
                if (runnableList == null) {
                    Log.e(TAG, "Recents animation cancelled and cannot launch task as non-live tile"
                            + "; returning to home");
                }
                mIsClickableAsLiveTile = true;
                return runnableList;
            }

            RunnableList runnableList = new RunnableList();
            AnimatorSet anim = new AnimatorSet();
            TaskViewUtils.composeRecentsLaunchAnimator(
                    anim, this, targets.apps,
                    targets.wallpapers, targets.nonApps, true /* launcherClosing */,
                    mActivity.getStateManager(), recentsView,
                    recentsView.getDepthController());
            anim.addListener(new AnimatorListenerAdapter() {
                @Override
                public void onAnimationStart(Animator animation) {
                    recentsView.runActionOnRemoteHandles(
                            (Consumer<RemoteTargetHandle>) remoteTargetHandle ->
                                    remoteTargetHandle
                                            .getTaskViewSimulator()
                                            .setDrawsBelowRecents(false));
                }

                @Override
                public void onAnimationEnd(Animator animator) {
                    if (mTask != null && mTask.key.displayId != getRootViewDisplayId()) {
                        launchTaskAnimated();
                    }
                    mIsClickableAsLiveTile = true;
                    runEndCallback();
                }

                @Override
                public void onAnimationCancel(Animator animation) {
                    runEndCallback();
                }

                private void runEndCallback() {
                    runnableList.executeAllAndDestroy();
                }
            });
            anim.start();
            recentsView.onTaskLaunchedInLiveTileMode();
            return runnableList;
        } else {
            return launchTaskAnimated();
        }
    }

    /**
     * See {@link TaskDataChanges}
     * @param visible If this task view will be visible to the user in overview or hidden
     */
    public void onTaskListVisibilityChanged(boolean visible) {
        onTaskListVisibilityChanged(visible, FLAG_UPDATE_ALL);
    }

    /**
     * See {@link TaskDataChanges}
     * @param visible If this task view will be visible to the user in overview or hidden
     */
    public void onTaskListVisibilityChanged(boolean visible, @TaskDataChanges int changes) {
        if (mTask == null) {
            return;
        }
        cancelPendingLoadTasks();
        if (visible) {
            // These calls are no-ops if the data is already loaded, try and load the high
            // resolution thumbnail if the state permits
            RecentsModel model = RecentsModel.INSTANCE.get(getContext());
            TaskThumbnailCache thumbnailCache = model.getThumbnailCache();
            TaskIconCache iconCache = model.getIconCache();

            if (needsUpdate(changes, FLAG_UPDATE_THUMBNAIL)) {
                mThumbnailLoadRequest = thumbnailCache.updateThumbnailInBackground(
                        mTask, thumbnail -> {
                            mSnapshotView.setThumbnail(mTask, thumbnail);
                        });
            }
            if (needsUpdate(changes, FLAG_UPDATE_ICON)) {
                mIconLoadRequest = iconCache.updateIconInBackground(mTask,
                        (task) -> {
                            setIcon(mIconView, task.icon);
                            mDigitalWellBeingToast.initialize(mTask);
                        });
            }
        } else {
            if (needsUpdate(changes, FLAG_UPDATE_THUMBNAIL)) {
                mSnapshotView.setThumbnail(null, null);
                // Reset the task thumbnail reference as well (it will be fetched from the cache or
                // reloaded next time we need it)
                mTask.thumbnail = null;
            }
            if (needsUpdate(changes, FLAG_UPDATE_ICON)) {
                setIcon(mIconView, null);
            }
        }
    }

    protected boolean needsUpdate(@TaskDataChanges int dataChange, @TaskDataChanges int flag) {
        return (dataChange & flag) == flag;
    }

    protected void cancelPendingLoadTasks() {
        if (mThumbnailLoadRequest != null) {
            mThumbnailLoadRequest.cancel();
            mThumbnailLoadRequest = null;
        }
        if (mIconLoadRequest != null) {
            mIconLoadRequest.cancel();
            mIconLoadRequest = null;
        }
    }

    private boolean showTaskMenu(IconView iconView) {
        if (!getRecentsView().canLaunchFullscreenTask()) {
            // Don't show menu when selecting second split screen app
            return true;
        }

        if (!mActivity.getDeviceProfile().isTablet
                && !getRecentsView().isClearAllHidden()) {
            getRecentsView().snapToPage(getRecentsView().indexOfChild(this));
            return false;
        } else {
            mActivity.getStatsLogManager().logger().withItemInfo(getItemInfo())
                    .log(LAUNCHER_TASK_ICON_TAP_OR_LONGPRESS);
            return showTaskMenuWithContainer(iconView);
        }
    }

    protected boolean showTaskMenuWithContainer(IconView iconView) {
        TaskIdAttributeContainer menuContainer =
                mTaskIdAttributeContainer[iconView == mIconView ? 0 : 1];
        if (mActivity.getDeviceProfile().isTablet) {
            boolean alignSecondRow = getRecentsView().isOnGridBottomRow(menuContainer.getTaskView())
                    && mActivity.getDeviceProfile().isLandscape;
            return TaskMenuViewWithArrow.Companion.showForTask(menuContainer, alignSecondRow);
        } else {
            return TaskMenuView.showForTask(menuContainer);
        }
    }

    protected void setIcon(IconView iconView, @Nullable Drawable icon) {
        if (icon != null) {
            iconView.setDrawable(icon);
            iconView.setOnClickListener(v -> {
                if (confirmSecondSplitSelectApp()) {
                    return;
                }
                showTaskMenu(iconView);
            });
            iconView.setOnLongClickListener(v -> {
                requestDisallowInterceptTouchEvent(true);
                return showTaskMenu(iconView);
            });
        } else {
            iconView.setDrawable(null);
            iconView.setOnClickListener(null);
            iconView.setOnLongClickListener(null);
        }
    }

    public void setOrientationState(RecentsOrientedState orientationState) {
        PagedOrientationHandler orientationHandler = orientationState.getOrientationHandler();
        boolean isRtl = getLayoutDirection() == LAYOUT_DIRECTION_RTL;
        DeviceProfile deviceProfile = mActivity.getDeviceProfile();

        boolean isGridTask = isGridTask();
        LayoutParams iconParams = (LayoutParams) mIconView.getLayoutParams();

        int thumbnailTopMargin = deviceProfile.overviewTaskThumbnailTopMarginPx;
        int taskIconHeight = deviceProfile.overviewTaskIconSizePx;
        int taskMargin = deviceProfile.overviewTaskMarginPx;

        orientationHandler.setTaskIconParams(iconParams, taskMargin, taskIconHeight,
                thumbnailTopMargin, isRtl);
        iconParams.width = iconParams.height = taskIconHeight;
        mIconView.setLayoutParams(iconParams);

        mIconView.setRotation(orientationHandler.getDegreesRotated());
        int iconDrawableSize = isGridTask ? deviceProfile.overviewTaskIconDrawableSizeGridPx
                : deviceProfile.overviewTaskIconDrawableSizePx;
        mIconView.setDrawableSize(iconDrawableSize, iconDrawableSize);

        LayoutParams snapshotParams = (LayoutParams) mSnapshotView.getLayoutParams();
        snapshotParams.topMargin = thumbnailTopMargin;
        mSnapshotView.setLayoutParams(snapshotParams);

        mSnapshotView.getTaskOverlay().updateOrientationState(orientationState);
        mDigitalWellBeingToast.initialize(mTask);
    }

    /**
     * Returns whether the task is part of overview grid and not being focused.
     */
    public boolean isGridTask() {
        DeviceProfile deviceProfile = mActivity.getDeviceProfile();
        return deviceProfile.isTablet && !isFocusedTask();
    }

    /**
     * Called to animate a smooth transition when going directly from an app into Overview (and
     * vice versa). Icons fade in, and DWB banners slide in with a "shift up" animation.
     */
    protected void setIconsAndBannersTransitionProgress(float progress, boolean invert) {
        if (invert) {
            progress = 1 - progress;
        }
        mFocusTransitionProgress = progress;
        float iconScalePercentage = (float) SCALE_ICON_DURATION / DIM_ANIM_DURATION;
        float lowerClamp = invert ? 1f - iconScalePercentage : 0;
        float upperClamp = invert ? 1 : iconScalePercentage;
        float scale = Interpolators.clampToProgress(FAST_OUT_SLOW_IN, lowerClamp, upperClamp)
                .getInterpolation(progress);
        mIconView.setAlpha(scale);
        mDigitalWellBeingToast.updateBannerOffset(1f - scale,
                mCurrentFullscreenParams.mCurrentDrawnInsets.top
                        + mCurrentFullscreenParams.mCurrentDrawnInsets.bottom);
    }

    public void setIconScaleAnimStartProgress(float startProgress) {
        mIconScaleAnimStartProgress = startProgress;
    }

    public void animateIconScaleAndDimIntoView() {
        if (mIconAndDimAnimator != null) {
            mIconAndDimAnimator.cancel();
        }
        mIconAndDimAnimator = ObjectAnimator.ofFloat(this, FOCUS_TRANSITION, 1);
        mIconAndDimAnimator.setCurrentFraction(mIconScaleAnimStartProgress);
        mIconAndDimAnimator.setDuration(DIM_ANIM_DURATION).setInterpolator(LINEAR);
        mIconAndDimAnimator.addListener(new AnimatorListenerAdapter() {
            @Override
            public void onAnimationEnd(Animator animation) {
                mIconAndDimAnimator = null;
            }
        });
        mIconAndDimAnimator.start();
    }

    protected void setIconScaleAndDim(float iconScale) {
        setIconScaleAndDim(iconScale, false);
    }

    private void setIconScaleAndDim(float iconScale, boolean invert) {
        if (mIconAndDimAnimator != null) {
            mIconAndDimAnimator.cancel();
        }
        setIconsAndBannersTransitionProgress(iconScale, invert);
    }

    protected void resetPersistentViewTransforms() {
        mNonGridTranslationX = mNonGridTranslationY =
                mGridTranslationX = mGridTranslationY = mBoxTranslationY = 0f;
        resetViewTransforms();
    }

    protected void resetViewTransforms() {
        // fullscreenTranslation and accumulatedTranslation should not be reset, as
        // resetViewTransforms is called during Quickswitch scrolling.
        mDismissTranslationX = mTaskOffsetTranslationX =
                mTaskResistanceTranslationX = mSplitSelectTranslationX = mGridEndTranslationX = 0f;
        mDismissTranslationY = mTaskOffsetTranslationY = mTaskResistanceTranslationY = 0f;
        if (getRecentsView() == null || !getRecentsView().isSplitSelectionActive()) {
            mSplitSelectTranslationY = 0f;
        }

        setSnapshotScale(1f);
        applyTranslationX();
        applyTranslationY();
        setTranslationZ(0);
        setAlpha(mStableAlpha);
        setIconScaleAndDim(1);
        setColorTint(0, 0);
    }

    public void setStableAlpha(float parentAlpha) {
        mStableAlpha = parentAlpha;
        setAlpha(mStableAlpha);
    }

    @Override
    public void onRecycle() {
        resetPersistentViewTransforms();
        // Clear any references to the thumbnail (it will be re-read either from the cache or the
        // system on next bind)
        mSnapshotView.setThumbnail(mTask, null);
        setOverlayEnabled(false);
        onTaskListVisibilityChanged(false);
    }

    public float getTaskCornerRadius() {
        return mCurrentFullscreenParams.mCornerRadius;
    }

    @Override
    protected void onLayout(boolean changed, int left, int top, int right, int bottom) {
        super.onLayout(changed, left, top, right, bottom);
        if (mActivity.getDeviceProfile().isTablet) {
            setPivotX(getLayoutDirection() == LAYOUT_DIRECTION_RTL ? 0 : right - left);
            setPivotY(mSnapshotView.getTop());
        } else {
            setPivotX((right - left) * 0.5f);
            setPivotY(mSnapshotView.getTop() + mSnapshotView.getHeight() * 0.5f);
        }
        if (Utilities.ATLEAST_Q) {
            SYSTEM_GESTURE_EXCLUSION_RECT.get(0).set(0, 0, getWidth(), getHeight());
            setSystemGestureExclusionRects(SYSTEM_GESTURE_EXCLUSION_RECT);
        }
    }

    /**
     * How much to scale down pages near the edge of the screen.
     */
    public static float getEdgeScaleDownFactor(DeviceProfile deviceProfile) {
        return deviceProfile.isTablet ? EDGE_SCALE_DOWN_FACTOR_GRID
                : EDGE_SCALE_DOWN_FACTOR_CAROUSEL;
    }

    private void setNonGridScale(float nonGridScale) {
        mNonGridScale = nonGridScale;
        applyScale();
    }

    public float getNonGridScale() {
        return mNonGridScale;
    }

    private void setSnapshotScale(float dismissScale) {
        mDismissScale = dismissScale;
        applyScale();
    }

    /**
     * Moves TaskView between carousel and 2 row grid.
     *
     * @param gridProgress 0 = carousel; 1 = 2 row grid.
     */
    public void setGridProgress(float gridProgress) {
        mGridProgress = gridProgress;
        applyTranslationX();
        applyTranslationY();
        applyScale();
    }

    private void applyScale() {
        float scale = 1;
        scale *= getPersistentScale();
        scale *= mDismissScale;
        setScaleX(scale);
        setScaleY(scale);
        updateSnapshotRadius();
    }

    /**
     * Returns multiplication of scale that is persistent (e.g. fullscreen and grid), and does not
     * change according to a temporary state.
     */
    public float getPersistentScale() {
        float scale = 1;
        float gridProgress = GRID_INTERPOLATOR.getInterpolation(mGridProgress);
        scale *= Utilities.mapRange(gridProgress, mNonGridScale, 1f);
        return scale;
    }

    /**
     * Updates alpha of task thumbnail splash on swipe up/down.
     */
    public void setTaskThumbnailSplashAlpha(float taskThumbnailSplashAlpha) {
        mTaskThumbnailSplashAlpha = taskThumbnailSplashAlpha;
        applyThumbnailSplashAlpha();
    }

    protected void applyThumbnailSplashAlpha() {
        mSnapshotView.setSplashAlpha(mTaskThumbnailSplashAlpha);
    }

    private void setSplitSelectTranslationX(float x) {
        mSplitSelectTranslationX = x;
        applyTranslationX();
    }

    private void setSplitSelectTranslationY(float y) {
        mSplitSelectTranslationY = y;
        applyTranslationY();
    }

    public void setSplitScrollOffsetPrimary(float splitSelectScrollOffsetPrimary) {
        mSplitSelectScrollOffsetPrimary = splitSelectScrollOffsetPrimary;
    }

    private void setDismissTranslationX(float x) {
        mDismissTranslationX = x;
        applyTranslationX();
    }

    private void setDismissTranslationY(float y) {
        mDismissTranslationY = y;
        applyTranslationY();
    }

    private void setTaskOffsetTranslationX(float x) {
        mTaskOffsetTranslationX = x;
        applyTranslationX();
    }

    private void setTaskOffsetTranslationY(float y) {
        mTaskOffsetTranslationY = y;
        applyTranslationY();
    }

    private void setTaskResistanceTranslationX(float x) {
        mTaskResistanceTranslationX = x;
        applyTranslationX();
    }

    private void setTaskResistanceTranslationY(float y) {
        mTaskResistanceTranslationY = y;
        applyTranslationY();
    }

    private void setNonGridTranslationX(float nonGridTranslationX) {
        mNonGridTranslationX = nonGridTranslationX;
        applyTranslationX();
    }

    private void setNonGridTranslationY(float nonGridTranslationY) {
        mNonGridTranslationY = nonGridTranslationY;
        applyTranslationY();
    }

    public void setGridTranslationX(float gridTranslationX) {
        mGridTranslationX = gridTranslationX;
        applyTranslationX();
    }

    public float getGridTranslationX() {
        return mGridTranslationX;
    }

    public void setGridTranslationY(float gridTranslationY) {
        mGridTranslationY = gridTranslationY;
        applyTranslationY();
    }

    public float getGridTranslationY() {
        return mGridTranslationY;
    }

    private void setGridEndTranslationX(float gridEndTranslationX) {
        mGridEndTranslationX = gridEndTranslationX;
        applyTranslationX();
    }

    public float getScrollAdjustment(boolean fullscreenEnabled, boolean gridEnabled) {
        float scrollAdjustment = 0;
        if (gridEnabled) {
            scrollAdjustment += mGridTranslationX;
        } else {
            scrollAdjustment += getPrimaryNonGridTranslationProperty().get(this);
        }
        scrollAdjustment += mSplitSelectScrollOffsetPrimary;
        return scrollAdjustment;
    }

    public float getOffsetAdjustment(boolean fullscreenEnabled, boolean gridEnabled) {
        return getScrollAdjustment(fullscreenEnabled, gridEnabled);
    }

    public float getSizeAdjustment(boolean fullscreenEnabled) {
        float sizeAdjustment = 1;
        if (fullscreenEnabled) {
            sizeAdjustment *= mNonGridScale;
        }
        return sizeAdjustment;
    }

    private void setBoxTranslationY(float boxTranslationY) {
        mBoxTranslationY = boxTranslationY;
        applyTranslationY();
    }

    private void applyTranslationX() {
        setTranslationX(mDismissTranslationX + mTaskOffsetTranslationX + mTaskResistanceTranslationX
                + mSplitSelectTranslationX + mGridEndTranslationX + getPersistentTranslationX());
    }

    private void applyTranslationY() {
        setTranslationY(mDismissTranslationY + mTaskOffsetTranslationY + mTaskResistanceTranslationY
                + mSplitSelectTranslationY + getPersistentTranslationY());
    }

    /**
     * Returns addition of translationX that is persistent (e.g. fullscreen and grid), and does not
     * change according to a temporary state (e.g. task offset).
     */
    public float getPersistentTranslationX() {
        return getNonGridTrans(mNonGridTranslationX) + getGridTrans(mGridTranslationX);
    }

    /**
     * Returns addition of translationY that is persistent (e.g. fullscreen and grid), and does not
     * change according to a temporary state (e.g. task offset).
     */
    public float getPersistentTranslationY() {
        return mBoxTranslationY
                + getNonGridTrans(mNonGridTranslationY)
                + getGridTrans(mGridTranslationY);
    }

    public FloatProperty<TaskView> getPrimarySplitTranslationProperty() {
        return getPagedOrientationHandler().getPrimaryValue(
                SPLIT_SELECT_TRANSLATION_X, SPLIT_SELECT_TRANSLATION_Y);
    }

    public FloatProperty<TaskView> getSecondarySplitTranslationProperty() {
        return getPagedOrientationHandler().getSecondaryValue(
                SPLIT_SELECT_TRANSLATION_X, SPLIT_SELECT_TRANSLATION_Y);
    }

    public FloatProperty<TaskView> getPrimaryDismissTranslationProperty() {
        return getPagedOrientationHandler().getPrimaryValue(
                DISMISS_TRANSLATION_X, DISMISS_TRANSLATION_Y);
    }

    public FloatProperty<TaskView> getSecondaryDismissTranslationProperty() {
        return getPagedOrientationHandler().getSecondaryValue(
                DISMISS_TRANSLATION_X, DISMISS_TRANSLATION_Y);
    }

    public FloatProperty<TaskView> getPrimaryTaskOffsetTranslationProperty() {
        return getPagedOrientationHandler().getPrimaryValue(
                TASK_OFFSET_TRANSLATION_X, TASK_OFFSET_TRANSLATION_Y);
    }

    public FloatProperty<TaskView> getTaskResistanceTranslationProperty() {
        return getPagedOrientationHandler().getSecondaryValue(
                TASK_RESISTANCE_TRANSLATION_X, TASK_RESISTANCE_TRANSLATION_Y);
    }

    public FloatProperty<TaskView> getPrimaryNonGridTranslationProperty() {
        return getPagedOrientationHandler().getPrimaryValue(
                NON_GRID_TRANSLATION_X, NON_GRID_TRANSLATION_Y);
    }

    public FloatProperty<TaskView> getSecondaryNonGridTranslationProperty() {
        return getPagedOrientationHandler().getSecondaryValue(
                NON_GRID_TRANSLATION_X, NON_GRID_TRANSLATION_Y);
    }

    @Override
    public boolean hasOverlappingRendering() {
        // TODO: Clip-out the icon region from the thumbnail, since they are overlapping.
        return false;
    }

    public boolean isEndQuickswitchCuj() {
        return mEndQuickswitchCuj;
    }

    public void setEndQuickswitchCuj(boolean endQuickswitchCuj) {
        mEndQuickswitchCuj = endQuickswitchCuj;
    }

    private int getExpectedViewHeight(View view) {
        int expectedHeight;
        int h = view.getLayoutParams().height;
        if (h > 0) {
            expectedHeight = h;
        } else {
            int m = MeasureSpec.makeMeasureSpec(MeasureSpec.EXACTLY - 1, MeasureSpec.AT_MOST);
            view.measure(m, m);
            expectedHeight = view.getMeasuredHeight();
        }
        return expectedHeight;
    }

    @Override
    public void onInitializeAccessibilityNodeInfo(AccessibilityNodeInfo info) {
        super.onInitializeAccessibilityNodeInfo(info);

        info.addAction(
                new AccessibilityNodeInfo.AccessibilityAction(R.string.accessibility_close,
                        getContext().getText(R.string.accessibility_close)));

        final Context context = getContext();
        for (TaskIdAttributeContainer taskContainer : mTaskIdAttributeContainer) {
            if (taskContainer == null) {
                continue;
            }
            for (SystemShortcut s : TaskOverlayFactory.getEnabledShortcuts(this,
                    taskContainer)) {
                info.addAction(s.createAccessibilityAction(context));
            }
        }

        if (mDigitalWellBeingToast.hasLimit()) {
            info.addAction(
                    new AccessibilityNodeInfo.AccessibilityAction(
                            R.string.accessibility_app_usage_settings,
                            getContext().getText(R.string.accessibility_app_usage_settings)));
        }

        final RecentsView recentsView = getRecentsView();
        final AccessibilityNodeInfo.CollectionItemInfo itemInfo =
                AccessibilityNodeInfo.CollectionItemInfo.obtain(
                        0, 1, recentsView.getTaskViewCount() - recentsView.indexOfChild(this) - 1,
                        1, false);
        info.setCollectionItemInfo(itemInfo);
    }

    @Override
    public boolean performAccessibilityAction(int action, Bundle arguments) {
        if (action == R.string.accessibility_close) {
            getRecentsView().dismissTask(this, true /*animateTaskView*/,
                    true /*removeTask*/);
            return true;
        }

        if (action == R.string.accessibility_app_usage_settings) {
            mDigitalWellBeingToast.openAppUsageSettings(this);
            return true;
        }

        for (TaskIdAttributeContainer taskContainer : mTaskIdAttributeContainer) {
            if (taskContainer == null) {
                continue;
            }
            for (SystemShortcut s : TaskOverlayFactory.getEnabledShortcuts(this,
                    taskContainer)) {
                if (s.hasHandlerForAction(action)) {
                    s.onClick(this);
                    return true;
                }
            }
        }

        return super.performAccessibilityAction(action, arguments);
    }

    public RecentsView getRecentsView() {
        return (RecentsView) getParent();
    }

    PagedOrientationHandler getPagedOrientationHandler() {
        return getRecentsView().mOrientationState.getOrientationHandler();
    }

    private void notifyTaskLaunchFailed(String tag) {
        String msg = "Failed to launch task";
        if (mTask != null) {
            msg += " (task=" + mTask.key.baseIntent + " userId=" + mTask.key.userId + ")";
        }
        Log.w(tag, msg);
        Toast.makeText(getContext(), R.string.activity_not_available, LENGTH_SHORT).show();
    }

    /**
     * Hides the icon and shows insets when this TaskView is about to be shown fullscreen.
     *
     * @param progress: 0 = show icon and no insets; 1 = don't show icon and show full insets.
     */
    public void setFullscreenProgress(float progress) {
        progress = Utilities.boundToRange(progress, 0, 1);
        mFullscreenProgress = progress;
        mIconView.setVisibility(progress < 1 ? VISIBLE : INVISIBLE);
        mSnapshotView.getTaskOverlay().setFullscreenProgress(progress);

        // Animate icons and DWB banners in/out, except in QuickSwitch state, when tiles are
        // oversized and banner would look disproportionately large.
        if (mActivity.getStateManager().getState() != BACKGROUND_APP) {
            setIconsAndBannersTransitionProgress(progress, true);
        }

        updateSnapshotRadius();
    }

    protected void updateSnapshotRadius() {
        updateCurrentFullscreenParams(mSnapshotView.getPreviewPositionHelper());
        mSnapshotView.setFullscreenParams(mCurrentFullscreenParams);
    }

    void updateCurrentFullscreenParams(PreviewPositionHelper previewPositionHelper) {
        if (getRecentsView() == null) {
            return;
        }
        mCurrentFullscreenParams.setProgress(mFullscreenProgress, getRecentsView().getScaleX(),
                getScaleX(), getWidth(), mActivity.getDeviceProfile(), previewPositionHelper);
    }

    /**
     * Updates TaskView scaling and translation required to support variable width if enabled, while
     * ensuring TaskView fits into screen in fullscreen.
     */
    void updateTaskSize() {
        ViewGroup.LayoutParams params = getLayoutParams();
        float nonGridScale;
        float boxTranslationY;
        int expectedWidth;
        int expectedHeight;
        DeviceProfile deviceProfile = mActivity.getDeviceProfile();
        if (deviceProfile.isTablet) {
            final int thumbnailPadding = deviceProfile.overviewTaskThumbnailTopMarginPx;
            final Rect lastComputedTaskSize = getRecentsView().getLastComputedTaskSize();
            final int taskWidth = lastComputedTaskSize.width();
            final int taskHeight = lastComputedTaskSize.height();

            int boxWidth;
            int boxHeight;
            boolean isFocusedTask = isFocusedTask();
            if (isFocusedTask) {
                // Task will be focused and should use focused task size. Use focusTaskRatio
                // that is associated with the original orientation of the focused task.
                boxWidth = taskWidth;
                boxHeight = taskHeight;
            } else {
                // Otherwise task is in grid, and should use lastComputedGridTaskSize.
                Rect lastComputedGridTaskSize = getRecentsView().getLastComputedGridTaskSize();
                boxWidth = lastComputedGridTaskSize.width();
                boxHeight = lastComputedGridTaskSize.height();
            }

            // Bound width/height to the box size.
            expectedWidth = boxWidth;
            expectedHeight = boxHeight + thumbnailPadding;

            // Scale to to fit task Rect.
            nonGridScale = taskWidth / (float) boxWidth;

            // Align to top of task Rect.
            boxTranslationY = (expectedHeight - thumbnailPadding - taskHeight) / 2.0f;
        } else {
            nonGridScale = 1f;
            boxTranslationY = 0f;
            expectedWidth = ViewGroup.LayoutParams.MATCH_PARENT;
            expectedHeight = ViewGroup.LayoutParams.MATCH_PARENT;
        }

        setNonGridScale(nonGridScale);
        setBoxTranslationY(boxTranslationY);
        if (params.width != expectedWidth || params.height != expectedHeight) {
            params.width = expectedWidth;
            params.height = expectedHeight;
            setLayoutParams(params);
        }
    }

    private float getGridTrans(float endTranslation) {
        float progress = GRID_INTERPOLATOR.getInterpolation(mGridProgress);
        return Utilities.mapRange(progress, 0, endTranslation);
    }

    private float getNonGridTrans(float endTranslation) {
        return endTranslation - getGridTrans(endTranslation);
    }

    public boolean isRunningTask() {
        if (getRecentsView() == null) {
            return false;
        }
        return this == getRecentsView().getRunningTaskView();
    }

    public boolean isFocusedTask() {
        if (getRecentsView() == null) {
            return false;
        }
        return this == getRecentsView().getFocusedTaskView();
    }

    public void setShowScreenshot(boolean showScreenshot) {
        mShowScreenshot = showScreenshot;
    }

    public boolean showScreenshot() {
        if (!isRunningTask()) {
            return true;
        }
        return mShowScreenshot;
    }

    public void setOverlayEnabled(boolean overlayEnabled) {
        mSnapshotView.setOverlayEnabled(overlayEnabled);
    }

    public void initiateSplitSelect(SplitPositionOption splitPositionOption) {
        getRecentsView().initiateSplitSelect(this, splitPositionOption.stagePosition,
                getLogEventForPosition(splitPositionOption.stagePosition));
    }

    /**
     * Set a color tint on the snapshot and supporting views.
     */
    public void setColorTint(float amount, int tintColor) {
        mSnapshotView.setDimAlpha(amount);
        mIconView.setIconColorTint(tintColor, amount);
        mDigitalWellBeingToast.setBannerColorTint(tintColor, amount);
    }


    private int getRootViewDisplayId() {
        Display  display = getRootView().getDisplay();
        return display != null ? display.getDisplayId() : DEFAULT_DISPLAY;
    }

    /**
     *     Sets visibility for the thumbnail and associated elements (DWB banners and action chips).
     *     IconView is unaffected.
     */
    void setThumbnailVisibility(int visibility) {
        for (int i = 0; i < getChildCount(); i++) {
            View child = getChildAt(i);
            if (child != mIconView) {
                child.setVisibility(visibility);
            }
        }
    }

    /**
     * We update and subsequently draw these in {@link #setFullscreenProgress(float)}.
     */
    public static class FullscreenDrawParams {

        private final float mCornerRadius;
        private final float mWindowCornerRadius;

        public RectF mCurrentDrawnInsets = new RectF();
        public float mCurrentDrawnCornerRadius;
        /** The current scale we apply to the thumbnail to adjust for new left/right insets. */
        public float mScale = 1;

        private boolean mIsTaskbarTransient;

        public FullscreenDrawParams(Context context) {
            mCornerRadius = TaskCornerRadius.get(context);
            mWindowCornerRadius = QuickStepContract.getWindowCornerRadius(context);
            mIsTaskbarTransient = DisplayController.isTransientTaskbar(context);

            mCurrentDrawnCornerRadius = mCornerRadius;
        }

        /**
         * Sets the progress in range [0, 1]
         */
        public void setProgress(float fullscreenProgress, float parentScale, float taskViewScale,
                int previewWidth, DeviceProfile dp, PreviewPositionHelper pph) {
            RectF insets = getInsetsToDrawInFullscreen(pph, dp, mIsTaskbarTransient);

            float currentInsetsLeft = insets.left * fullscreenProgress;
            float currentInsetsTop = insets.top * fullscreenProgress;
            float currentInsetsRight = insets.right * fullscreenProgress;
            float currentInsetsBottom = insets.bottom * fullscreenProgress;
            mCurrentDrawnInsets.set(
                    currentInsetsLeft, currentInsetsTop, currentInsetsRight, currentInsetsBottom);

            mCurrentDrawnCornerRadius =
                    Utilities.mapRange(fullscreenProgress, mCornerRadius, mWindowCornerRadius)
                            / parentScale / taskViewScale;

            // We scaled the thumbnail to fit the content (excluding insets) within task view width.
            // Now that we are drawing left/right insets again, we need to scale down to fit them.
            if (previewWidth > 0) {
                mScale = previewWidth / (previewWidth + currentInsetsLeft + currentInsetsRight);
            }
        }

        /**
         * Insets to used for clipping the thumbnail (in case it is drawing outside its own space)
         */
        private static RectF getInsetsToDrawInFullscreen(PreviewPositionHelper pph,
                DeviceProfile dp, boolean isTaskbarTransient) {
            if (dp.isTaskbarPresent && isTaskbarTransient) {
                return pph.getClippedInsets();
            }
            return dp.isTaskbarPresent && !dp.isTaskbarPresentInApps
                    ? pph.getClippedInsets() : EMPTY_RECT_F;
        }
    }

    public class TaskIdAttributeContainer {
        private final TaskThumbnailView mThumbnailView;
        private final Task mTask;
        private final IconView mIconView;
        /** Defaults to STAGE_POSITION_UNDEFINED if in not a split screen task view */
        private @SplitConfigurationOptions.StagePosition int mStagePosition;
        @IdRes
        private final int mA11yNodeId;

        public TaskIdAttributeContainer(Task task, TaskThumbnailView thumbnailView,
                IconView iconView, int stagePosition) {
            this.mTask = task;
            this.mThumbnailView = thumbnailView;
            this.mIconView = iconView;
            this.mStagePosition = stagePosition;
            this.mA11yNodeId = (stagePosition == STAGE_POSITION_BOTTOM_OR_RIGHT) ?
                    R.id.split_bottomRight_appInfo : R.id.split_topLeft_appInfo;
        }

        public TaskThumbnailView getThumbnailView() {
            return mThumbnailView;
        }

        public Task getTask() {
            return mTask;
        }

        public WorkspaceItemInfo getItemInfo() {
            return TaskView.this.getItemInfo(mTask);
        }

        public TaskView getTaskView() {
            return TaskView.this;
        }

        public IconView getIconView() {
            return mIconView;
        }

        public int getStagePosition() {
            return mStagePosition;
        }

        void setStagePosition(@SplitConfigurationOptions.StagePosition int stagePosition) {
            this.mStagePosition = stagePosition;
        }

        public int getA11yNodeId() {
            return mA11yNodeId;
        }
    }
}<|MERGE_RESOLUTION|>--- conflicted
+++ resolved
@@ -742,15 +742,9 @@
             if (freezeTaskList) {
                 opts.setFreezeRecentTasksReordering();
             }
-<<<<<<< HEAD
-            // TODO(b/202826469): Replace setSplashScreenStyle with setDisableStartingWindow.
             if (Utilities.ATLEAST_T) {
-                opts.setSplashScreenStyle(mSnapshotView.shouldShowSplashView()
-                        ? SPLASH_SCREEN_STYLE_SOLID_COLOR : opts.getSplashScreenStyle());
-            }
-=======
-            opts.setDisableStartingWindow(mSnapshotView.shouldShowSplashView());
->>>>>>> 2c34cba0
+                opts.setDisableStartingWindow(mSnapshotView.shouldShowSplashView());
+            }
             Task.TaskKey key = mTask.key;
             UI_HELPER_EXECUTOR.execute(() -> {
                 if (!ActivityManagerWrapper.getInstance().startActivityFromRecents(key, opts)) {
