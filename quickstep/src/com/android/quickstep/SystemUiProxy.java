--- conflicted
+++ resolved
@@ -347,28 +347,6 @@
     }
 
     @Override
-    public void startOneHandedMode() {
-        if (mSystemUiProxy != null) {
-            try {
-                mSystemUiProxy.startOneHandedMode();
-            } catch (RemoteException e) {
-                Log.w(TAG, "Failed call startOneHandedMode", e);
-            }
-        }
-    }
-
-    @Override
-    public void stopOneHandedMode() {
-        if (mSystemUiProxy != null) {
-            try {
-                mSystemUiProxy.stopOneHandedMode();
-            } catch (RemoteException e) {
-                Log.w(TAG, "Failed call stopOneHandedMode", e);
-            }
-        }
-    }
-
-    @Override
     public void handleImageBundleAsScreenshot(Bundle screenImageBundle, Rect locationInScreen,
             Insets visibleInsets, Task.TaskKey task) {
         if (mSystemUiProxy != null) {
@@ -382,8 +360,6 @@
     }
 
     @Override
-<<<<<<< HEAD
-=======
     public void startOneHandedMode() {
         if (mSystemUiProxy != null) {
             try {
@@ -406,7 +382,6 @@
     }
 
     @Override
->>>>>>> 707727b6
     public void expandNotificationPanel() {
         if (mSystemUiProxy != null) {
             try {
