/*
 * Copyright (C) 2019 The Android Open Source Project
 *
 * Licensed under the Apache License, Version 2.0 (the "License");
 * you may not use this file except in compliance with the License.
 * You may obtain a copy of the License at
 *
 *      http://www.apache.org/licenses/LICENSE-2.0
 *
 * Unless required by applicable law or agreed to in writing, software
 * distributed under the License is distributed on an "AS IS" BASIS,
 * WITHOUT WARRANTIES OR CONDITIONS OF ANY KIND, either express or implied.
 * See the License for the specific language governing permissions and
 * limitations under the License.
 */
package com.android.quickstep;

import static android.app.ActivityManager.RECENT_IGNORE_UNAVAILABLE;

import static com.android.launcher3.util.Executors.MAIN_EXECUTOR;
import static com.android.launcher3.util.Executors.UI_HELPER_EXECUTOR;

import android.app.ActivityManager;
import android.app.PendingIntent;
import android.app.PictureInPictureParams;
import android.content.ComponentName;
import android.content.Context;
import android.content.Intent;
import android.content.pm.ActivityInfo;
import android.content.pm.PackageManager;
import android.content.pm.ShortcutInfo;
import android.graphics.Rect;
import android.os.Bundle;
import android.os.Handler;
import android.os.IBinder;
import android.os.IBinder.DeathRecipient;
import android.os.Message;
import android.os.RemoteException;
import android.os.UserHandle;
import android.util.Log;
import android.view.MotionEvent;
import android.view.RemoteAnimationAdapter;
import android.view.RemoteAnimationTarget;
import android.view.SurfaceControl;
import android.window.IOnBackInvokedCallback;
import android.window.RemoteTransition;
import android.window.TransitionFilter;

import androidx.annotation.Nullable;
import androidx.annotation.WorkerThread;

import com.android.internal.logging.InstanceId;
<<<<<<< HEAD
import com.android.launcher3.Utilities;
import com.android.launcher3.util.MainThreadInitializedObject;
import com.android.launcher3.util.SplitConfigurationOptions;
import com.android.systemui.shared.recents.ISystemUiProxy;
import com.android.systemui.shared.recents.model.Task;
import com.android.systemui.shared.system.ActivityManagerWrapper;
import com.android.systemui.shared.system.RemoteTransitionCompat;
=======
import com.android.internal.util.ScreenshotRequest;
import com.android.launcher3.util.MainThreadInitializedObject;
import com.android.launcher3.util.SplitConfigurationOptions;
import com.android.systemui.shared.recents.ISystemUiProxy;
>>>>>>> 3d9a6af3
import com.android.systemui.shared.system.smartspace.ILauncherUnlockAnimationController;
import com.android.systemui.shared.system.smartspace.ISysuiUnlockAnimationController;
import com.android.systemui.shared.system.smartspace.SmartspaceState;
import com.android.systemui.unfold.progress.IUnfoldAnimation;
import com.android.systemui.unfold.progress.IUnfoldTransitionListener;
import com.android.wm.shell.back.IBackAnimation;
import com.android.wm.shell.desktopmode.IDesktopMode;
import com.android.wm.shell.onehanded.IOneHanded;
import com.android.wm.shell.pip.IPip;
import com.android.wm.shell.pip.IPipAnimationListener;
import com.android.wm.shell.recents.IRecentTasks;
import com.android.wm.shell.recents.IRecentTasksListener;
import com.android.wm.shell.splitscreen.ISplitScreen;
import com.android.wm.shell.splitscreen.ISplitScreenListener;
import com.android.wm.shell.startingsurface.IStartingWindow;
import com.android.wm.shell.startingsurface.IStartingWindowListener;
import com.android.wm.shell.transition.IShellTransitions;
import com.android.wm.shell.util.GroupedRecentTaskInfo;

import java.util.ArrayList;
import java.util.Arrays;
import java.util.LinkedHashMap;
import java.util.List;
import java.util.stream.Collectors;

/**
 * Holds the reference to SystemUI.
 */
public class SystemUiProxy implements ISystemUiProxy {
    private static final String TAG = SystemUiProxy.class.getSimpleName();

    public static final MainThreadInitializedObject<SystemUiProxy> INSTANCE =
            new MainThreadInitializedObject<>(SystemUiProxy::new);

    private static final int MSG_SET_SHELF_HEIGHT = 1;
    private static final int MSG_SET_LAUNCHER_KEEP_CLEAR_AREA_HEIGHT = 2;

    private ISystemUiProxy mSystemUiProxy;
    private IPip mPip;
    private ISysuiUnlockAnimationController mSysuiUnlockAnimationController;
    private ISplitScreen mSplitScreen;
    private IOneHanded mOneHanded;
    private IShellTransitions mShellTransitions;
    private IStartingWindow mStartingWindow;
    private IRecentTasks mRecentTasks;
    private IBackAnimation mBackAnimation;
    private IDesktopMode mDesktopMode;
    private IUnfoldAnimation mUnfoldAnimation;
    private final DeathRecipient mSystemUiProxyDeathRecipient = () -> {
        MAIN_EXECUTOR.execute(() -> clearProxy());
    };

    // Save the listeners passed into the proxy since OverviewProxyService may not have been bound
    // yet, and we'll need to set/register these listeners with SysUI when they do.  Note that it is
    // up to the caller to clear the listeners to prevent leaks as these can be held indefinitely
    // in case SysUI needs to rebind.
    private IPipAnimationListener mPipAnimationListener;
    private ISplitScreenListener mSplitScreenListener;
    private IStartingWindowListener mStartingWindowListener;
    private ILauncherUnlockAnimationController mLauncherUnlockAnimationController;
    private IRecentTasksListener mRecentTasksListener;
    private IUnfoldTransitionListener mUnfoldAnimationListener;
    private final LinkedHashMap<RemoteTransition, TransitionFilter> mRemoteTransitions =
            new LinkedHashMap<>();
    private IOnBackInvokedCallback mBackToLauncherCallback;

    // Used to dedupe calls to SystemUI
    private int mLastShelfHeight;
    private boolean mLastShelfVisible;

    // Used to dedupe calls to SystemUI
    private int mLastLauncherKeepClearAreaHeight;
    private boolean mLastLauncherKeepClearAreaHeightVisible;

    private final Context mContext;
    private final Handler mAsyncHandler;

    // TODO(141886704): Find a way to remove this
    private int mLastSystemUiStateFlags;

    public SystemUiProxy(Context context) {
        mContext = context;
        mAsyncHandler = new Handler(UI_HELPER_EXECUTOR.getLooper(), this::handleMessageAsync);
    }

    @Override
    public void onBackPressed() {
        if (mSystemUiProxy != null) {
            try {
                mSystemUiProxy.onBackPressed();
            } catch (RemoteException e) {
                Log.w(TAG, "Failed call onBackPressed", e);
            }
        }
    }

    @Override
    public void onImeSwitcherPressed() {
        if (mSystemUiProxy != null) {
            try {
                mSystemUiProxy.onImeSwitcherPressed();
            } catch (RemoteException e) {
                Log.w(TAG, "Failed call onImeSwitcherPressed", e);
            }
        }
    }

    @Override
    public void setHomeRotationEnabled(boolean enabled) {
        if (mSystemUiProxy != null) {
            try {
                mSystemUiProxy.setHomeRotationEnabled(enabled);
            } catch (RemoteException e) {
                Log.w(TAG, "Failed call onBackPressed", e);
            }
        }
    }

    @Override
    public IBinder asBinder() {
        // Do nothing
        return null;
    }

    public void setProxy(ISystemUiProxy proxy, IPip pip, ISplitScreen splitScreen,
            IOneHanded oneHanded, IShellTransitions shellTransitions,
            IStartingWindow startingWindow, IRecentTasks recentTasks,
            ISysuiUnlockAnimationController sysuiUnlockAnimationController,
            IBackAnimation backAnimation, IDesktopMode desktopMode,
            IUnfoldAnimation unfoldAnimation) {
        unlinkToDeath();
        mSystemUiProxy = proxy;
        mPip = pip;
        mSplitScreen = splitScreen;
        mOneHanded = oneHanded;
        mShellTransitions = shellTransitions;
        mStartingWindow = startingWindow;
        mSysuiUnlockAnimationController = sysuiUnlockAnimationController;
        mRecentTasks = recentTasks;
        mBackAnimation = backAnimation;
        mDesktopMode = desktopMode;
        mUnfoldAnimation = unfoldAnimation;
        linkToDeath();
        // re-attach the listeners once missing due to setProxy has not been initialized yet.
        if (mPipAnimationListener != null && mPip != null) {
            setPipAnimationListener(mPipAnimationListener);
        }
        if (mSplitScreenListener != null && mSplitScreen != null) {
            registerSplitScreenListener(mSplitScreenListener);
        }
        if (mStartingWindowListener != null && mStartingWindow != null) {
            setStartingWindowListener(mStartingWindowListener);
        }
        if (mSysuiUnlockAnimationController != null && mLauncherUnlockAnimationController != null) {
            setLauncherUnlockAnimationController(mLauncherUnlockAnimationController);
        }
        new LinkedHashMap<>(mRemoteTransitions).forEach(this::registerRemoteTransition);
        if (mRecentTasksListener != null && mRecentTasks != null) {
            registerRecentTasksListener(mRecentTasksListener);
        }
        if (mBackAnimation != null && mBackToLauncherCallback != null) {
            setBackToLauncherCallback(mBackToLauncherCallback);
        }
        if (unfoldAnimation != null && mUnfoldAnimationListener != null) {
            setUnfoldAnimationListener(mUnfoldAnimationListener);
        }
    }

    public void clearProxy() {
        setProxy(null, null, null, null, null, null, null, null, null, null, null);
    }

    // TODO(141886704): Find a way to remove this
    public void setLastSystemUiStateFlags(int stateFlags) {
        mLastSystemUiStateFlags = stateFlags;
    }

    // TODO(141886704): Find a way to remove this
    public int getLastSystemUiStateFlags() {
        return mLastSystemUiStateFlags;
    }

    public boolean isActive() {
        return mSystemUiProxy != null;
    }

    private void linkToDeath() {
        if (mSystemUiProxy != null) {
            try {
                mSystemUiProxy.asBinder().linkToDeath(mSystemUiProxyDeathRecipient, 0 /* flags */);
            } catch (RemoteException e) {
                Log.e(TAG, "Failed to link sysui proxy death recipient");
            }
        }
    }

    private void unlinkToDeath() {
        if (mSystemUiProxy != null) {
            mSystemUiProxy.asBinder().unlinkToDeath(mSystemUiProxyDeathRecipient, 0 /* flags */);
        }
    }

    @Override
    public void startScreenPinning(int taskId) {
        if (mSystemUiProxy != null) {
            try {
                mSystemUiProxy.startScreenPinning(taskId);
            } catch (RemoteException e) {
                Log.w(TAG, "Failed call startScreenPinning", e);
            }
        }
    }

    @Override
    public void onOverviewShown(boolean fromHome) {
        onOverviewShown(fromHome, TAG);
    }

    public void onOverviewShown(boolean fromHome, String tag) {
        if (mSystemUiProxy != null) {
            try {
                mSystemUiProxy.onOverviewShown(fromHome);
            } catch (RemoteException e) {
                Log.w(tag, "Failed call onOverviewShown from: " + (fromHome ? "home" : "app"), e);
            }
        }
    }

    @Override
    public void onStatusBarMotionEvent(MotionEvent event) {
        if (mSystemUiProxy != null) {
            try {
                mSystemUiProxy.onStatusBarMotionEvent(event);
            } catch (RemoteException e) {
                Log.w(TAG, "Failed call onStatusBarMotionEvent", e);
            }
        }
    }

    @Override
    public void onAssistantProgress(float progress) {
        if (mSystemUiProxy != null) {
            try {
                mSystemUiProxy.onAssistantProgress(progress);
            } catch (RemoteException e) {
                Log.w(TAG, "Failed call onAssistantProgress with progress: " + progress, e);
            }
        }
    }

    @Override
    public void onAssistantGestureCompletion(float velocity) {
        if (mSystemUiProxy != null) {
            try {
                mSystemUiProxy.onAssistantGestureCompletion(velocity);
            } catch (RemoteException e) {
                Log.w(TAG, "Failed call onAssistantGestureCompletion", e);
            }
        }
    }

    @Override
    public void startAssistant(Bundle args) {
        if (mSystemUiProxy != null) {
            try {
                mSystemUiProxy.startAssistant(args);
            } catch (RemoteException e) {
                Log.w(TAG, "Failed call startAssistant", e);
            }
        }
    }

    @Override
    public Bundle monitorGestureInput(String name, int displayId) {
        if (mSystemUiProxy != null) {
            try {
                return mSystemUiProxy.monitorGestureInput(name, displayId);
            } catch (RemoteException e) {
                Log.w(TAG, "Failed call monitorGestureInput: " + name, e);
            }
        }
        return null;
    }

    @Override
    public void notifyAccessibilityButtonClicked(int displayId) {
        if (mSystemUiProxy != null) {
            try {
                mSystemUiProxy.notifyAccessibilityButtonClicked(displayId);
            } catch (RemoteException e) {
                Log.w(TAG, "Failed call notifyAccessibilityButtonClicked", e);
            }
        }
    }

    @Override
    public void notifyAccessibilityButtonLongClicked() {
        if (mSystemUiProxy != null) {
            try {
                mSystemUiProxy.notifyAccessibilityButtonLongClicked();
            } catch (RemoteException e) {
                Log.w(TAG, "Failed call notifyAccessibilityButtonLongClicked", e);
            }
        }
    }

    @Override
    public void stopScreenPinning() {
        if (mSystemUiProxy != null) {
            try {
                mSystemUiProxy.stopScreenPinning();
            } catch (RemoteException e) {
                Log.w(TAG, "Failed call stopScreenPinning", e);
            }
        }
    }

    @Override
    public void notifyPrioritizedRotation(int rotation) {
        if (mSystemUiProxy != null) {
            try {
                mSystemUiProxy.notifyPrioritizedRotation(rotation);
            } catch (RemoteException e) {
                Log.w(TAG, "Failed call notifyPrioritizedRotation with arg: " + rotation, e);
            }
        }
    }

    @Override
    public void notifyTaskbarStatus(boolean visible, boolean stashed) {
        if (mSystemUiProxy != null) {
            try {
                mSystemUiProxy.notifyTaskbarStatus(visible, stashed);
            } catch (RemoteException e) {
                Log.w(TAG, "Failed call notifyTaskbarStatus with arg: " +
                        visible + ", " + stashed, e);
            }
        }
    }

    /**
     * NOTE: If called to suspend, caller MUST call this method to also un-suspend
     * @param suspend should be true to stop auto-hide, false to resume normal behavior
     */
    @Override
    public void notifyTaskbarAutohideSuspend(boolean suspend) {
        if (mSystemUiProxy != null) {
            try {
                mSystemUiProxy.notifyTaskbarAutohideSuspend(suspend);
            } catch (RemoteException e) {
                Log.w(TAG, "Failed call notifyTaskbarAutohideSuspend with arg: " +
                        suspend, e);
            }
        }
    }

    @Override
<<<<<<< HEAD
    public void handleImageBundleAsScreenshot(Bundle screenImageBundle, Rect locationInScreen,
            Insets visibleInsets, Task.TaskKey task) {
        if (mSystemUiProxy != null && Utilities.ATLEAST_S) {
=======
    public void takeScreenshot(ScreenshotRequest request) {
        if (mSystemUiProxy != null) {
>>>>>>> 3d9a6af3
            try {
                mSystemUiProxy.takeScreenshot(request);
            } catch (RemoteException e) {
                Log.w(TAG, "Failed call takeScreenshot");
            }
        }
    }

    @Override
    public void expandNotificationPanel() {
        if (mSystemUiProxy != null) {
            try {
                mSystemUiProxy.expandNotificationPanel();
            } catch (RemoteException e) {
                Log.w(TAG, "Failed call expandNotificationPanel", e);
            }
        }
    }

    @Override
    public void toggleNotificationPanel() {
        if (mSystemUiProxy != null) {
            try {
                mSystemUiProxy.toggleNotificationPanel();
            } catch (RemoteException e) {
                Log.w(TAG, "Failed call toggleNotificationPanel", e);
            }
        }
    }

    //
    // Pip
    //

    /**
     * Sets the shelf height.
     */
    public void setShelfHeight(boolean visible, int shelfHeight) {
        Message.obtain(mAsyncHandler, MSG_SET_SHELF_HEIGHT,
                visible ? 1 : 0 , shelfHeight).sendToTarget();
    }

    @WorkerThread
    private void setShelfHeightAsync(int visibleInt, int shelfHeight) {
        boolean visible = visibleInt != 0;
        boolean changed = visible != mLastShelfVisible || shelfHeight != mLastShelfHeight;
        IPip pip = mPip;
        if (pip != null && changed) {
            mLastShelfVisible = visible;
            mLastShelfHeight = shelfHeight;
            try {
                pip.setShelfHeight(visible, shelfHeight);
            } catch (RemoteException e) {
                Log.w(TAG, "Failed call setShelfHeight visible: " + visible
                        + " height: " + shelfHeight, e);
            }
        }
    }

    /**
     * Sets the height of the keep clear area that is going to be reported by
     * the Launcher for the Hotseat.
     */
    public void setLauncherKeepClearAreaHeight(boolean visible, int height) {
        Message.obtain(mAsyncHandler, MSG_SET_LAUNCHER_KEEP_CLEAR_AREA_HEIGHT,
                visible ? 1 : 0 , height).sendToTarget();
    }

    @WorkerThread
    private void setLauncherKeepClearAreaHeight(int visibleInt, int height) {
        boolean visible = visibleInt != 0;
        boolean changed = visible != mLastLauncherKeepClearAreaHeightVisible
                || height != mLastLauncherKeepClearAreaHeight;
        IPip pip = mPip;
        if (pip != null && changed) {
            mLastLauncherKeepClearAreaHeightVisible = visible;
            mLastLauncherKeepClearAreaHeight = height;
            try {
                pip.setLauncherKeepClearAreaHeight(visible, height);
            } catch (RemoteException e) {
                Log.w(TAG, "Failed call setLauncherKeepClearAreaHeight visible: " + visible
                        + " height: " + height, e);
            }
        }
    }

    /**
     * Sets listener to get pip animation callbacks.
     */
    public void setPipAnimationListener(IPipAnimationListener listener) {
        if (mPip != null) {
            try {
                mPip.setPipAnimationListener(listener);
            } catch (RemoteException e) {
                Log.w(TAG, "Failed call setPinnedStackAnimationListener", e);
            }
        }
        mPipAnimationListener = listener;
    }

    /**
     * @return Destination bounds of auto-pip animation, {@code null} if the animation is not ready.
     */
    @Nullable
    public Rect startSwipePipToHome(ComponentName componentName, ActivityInfo activityInfo,
            PictureInPictureParams pictureInPictureParams, int launcherRotation,
            Rect hotseatKeepClearArea) {
        if (mPip != null) {
            try {
                return mPip.startSwipePipToHome(componentName, activityInfo,
                        pictureInPictureParams, launcherRotation, hotseatKeepClearArea);
            } catch (RemoteException e) {
                Log.w(TAG, "Failed call startSwipePipToHome", e);
            }
        }
        return null;
    }

    /**
     * Notifies WM Shell that launcher has finished all the animation for swipe to home. WM Shell
     * can choose to fade out the overlay when entering PIP is finished, and WM Shell should be
     * responsible for cleaning up the overlay.
     */
    public void stopSwipePipToHome(int taskId, ComponentName componentName, Rect destinationBounds,
            SurfaceControl overlay) {
        if (mPip != null) {
            try {
                mPip.stopSwipePipToHome(taskId, componentName, destinationBounds, overlay);
            } catch (RemoteException e) {
                Log.w(TAG, "Failed call stopSwipePipToHome");
            }
        }
    }

    /**
     * Sets the next pip animation type to be the alpha animation.
     */
    public void setPipAnimationTypeToAlpha() {
        if (mPip != null) {
            try {
                mPip.setPipAnimationTypeToAlpha();
            } catch (RemoteException e) {
                Log.w(TAG, "Failed call setPipAnimationTypeToAlpha", e);
            }
        }
    }

    /**
     * Sets the app icon size in pixel used by Launcher all apps.
     */
    public void setLauncherAppIconSize(int iconSizePx) {
        if (mPip != null) {
            try {
                mPip.setLauncherAppIconSize(iconSizePx);
            } catch (RemoteException e) {
                Log.w(TAG, "Failed call setLauncherAppIconSize", e);
            }
        }
    }

    //
    // Splitscreen
    //

    public void registerSplitScreenListener(ISplitScreenListener listener) {
        if (mSplitScreen != null) {
            try {
                mSplitScreen.registerSplitScreenListener(listener);
            } catch (RemoteException e) {
                Log.w(TAG, "Failed call registerSplitScreenListener");
            }
        }
        mSplitScreenListener = listener;
    }

    public void unregisterSplitScreenListener(ISplitScreenListener listener) {
        if (mSplitScreen != null) {
            try {
                mSplitScreen.unregisterSplitScreenListener(listener);
            } catch (RemoteException e) {
                Log.w(TAG, "Failed call unregisterSplitScreenListener");
            }
        }
        mSplitScreenListener = null;
    }

    /** Start multiple tasks in split-screen simultaneously. */
    public void startTasks(int taskId1, Bundle options1, int taskId2, Bundle options2,
            @SplitConfigurationOptions.StagePosition int splitPosition, float splitRatio,
            RemoteTransition remoteTransition, InstanceId instanceId) {
        if (mSystemUiProxy != null) {
            try {
                mSplitScreen.startTasks(taskId1, options1, taskId2, options2, splitPosition,
                        splitRatio, remoteTransition, instanceId);
            } catch (RemoteException e) {
                Log.w(TAG, "Failed call startTasks");
            }
        }
    }

    public void startIntentAndTask(PendingIntent pendingIntent, Bundle options1, int taskId,
            Bundle options2, @SplitConfigurationOptions.StagePosition int splitPosition,
            float splitRatio, RemoteTransition remoteTransition, InstanceId instanceId) {
        if (mSystemUiProxy != null) {
            try {
                mSplitScreen.startIntentAndTask(pendingIntent, options1, taskId, options2,
                        splitPosition, splitRatio, remoteTransition, instanceId);
            } catch (RemoteException e) {
                Log.w(TAG, "Failed call startIntentAndTask");
            }
        }
    }

    public void startIntents(PendingIntent pendingIntent1, Bundle options1,
            PendingIntent pendingIntent2, Bundle options2,
            @SplitConfigurationOptions.StagePosition int splitPosition,
            float splitRatio, RemoteTransition remoteTransition, InstanceId instanceId) {
        if (mSystemUiProxy != null) {
            try {
                mSplitScreen.startIntents(pendingIntent1, options1, pendingIntent2, options2,
                        splitPosition, splitRatio, remoteTransition, instanceId);
            } catch (RemoteException e) {
                Log.w(TAG, "Failed call startIntents");
            }
        }
    }

    public void startShortcutAndTask(ShortcutInfo shortcutInfo, Bundle options1, int taskId,
            Bundle options2, @SplitConfigurationOptions.StagePosition int splitPosition,
            float splitRatio, RemoteTransition remoteTransition, InstanceId instanceId) {
        if (mSystemUiProxy != null) {
            try {
                mSplitScreen.startShortcutAndTask(shortcutInfo, options1, taskId, options2,
                        splitPosition, splitRatio, remoteTransition, instanceId);
            } catch (RemoteException e) {
                Log.w(TAG, "Failed call startShortcutAndTask");
            }
        }
    }

    /**
     * Start multiple tasks in split-screen simultaneously.
     */
    public void startTasksWithLegacyTransition(int taskId1, Bundle options1, int taskId2,
            Bundle options2, @SplitConfigurationOptions.StagePosition int splitPosition,
            float splitRatio, RemoteAnimationAdapter adapter, InstanceId instanceId) {
        if (mSystemUiProxy != null) {
            try {
                mSplitScreen.startTasksWithLegacyTransition(taskId1, options1, taskId2, options2,
                        splitPosition, splitRatio, adapter, instanceId);
            } catch (RemoteException e) {
                Log.w(TAG, "Failed call startTasksWithLegacyTransition");
            }
        }
    }

    public void startIntentAndTaskWithLegacyTransition(PendingIntent pendingIntent,
            Bundle options1, int taskId, Bundle options2,
            @SplitConfigurationOptions.StagePosition int splitPosition, float splitRatio,
            RemoteAnimationAdapter adapter, InstanceId instanceId) {
        if (mSystemUiProxy != null) {
            try {
                mSplitScreen.startIntentAndTaskWithLegacyTransition(pendingIntent, options1, taskId,
                        options2, splitPosition, splitRatio, adapter, instanceId);
            } catch (RemoteException e) {
                Log.w(TAG, "Failed call startIntentAndTaskWithLegacyTransition");
            }
        }
    }

    public void startShortcutAndTaskWithLegacyTransition(ShortcutInfo shortcutInfo, Bundle options1,
            int taskId, Bundle options2, @SplitConfigurationOptions.StagePosition int splitPosition,
            float splitRatio, RemoteAnimationAdapter adapter, InstanceId instanceId) {
        if (mSystemUiProxy != null) {
            try {
                mSplitScreen.startShortcutAndTaskWithLegacyTransition(shortcutInfo, options1,
                        taskId, options2, splitPosition, splitRatio, adapter, instanceId);
            } catch (RemoteException e) {
                Log.w(TAG, "Failed call startShortcutAndTaskWithLegacyTransition");
            }
        }
    }

    /**
     * Starts a pair of intents or shortcuts in split-screen using legacy transition. Passing a
     * non-null shortcut info means to start the app as a shortcut.
     */
    public void startIntentsWithLegacyTransition(PendingIntent pendingIntent1,
            @Nullable ShortcutInfo shortcutInfo1, @Nullable Bundle options1,
            PendingIntent pendingIntent2, @Nullable ShortcutInfo shortcutInfo2,
            @Nullable Bundle options2, @SplitConfigurationOptions.StagePosition int sidePosition,
            float splitRatio, RemoteAnimationAdapter adapter, InstanceId instanceId) {
        if (mSystemUiProxy != null) {
            try {
                mSplitScreen.startIntentsWithLegacyTransition(pendingIntent1, shortcutInfo1,
                        options1, pendingIntent2, shortcutInfo2, options2, sidePosition, splitRatio,
                        adapter, instanceId);
            } catch (RemoteException e) {
                Log.w(TAG, "Failed call startIntentsWithLegacyTransition");
            }
        }
    }

    public void startShortcut(String packageName, String shortcutId, int position,
            Bundle options, UserHandle user, InstanceId instanceId) {
        if (mSplitScreen != null) {
            try {
                mSplitScreen.startShortcut(packageName, shortcutId, position, options,
                        user, instanceId);
            } catch (RemoteException e) {
                Log.w(TAG, "Failed call startShortcut");
            }
        }
    }

    public void startIntent(PendingIntent intent, Intent fillInIntent, int position,
            Bundle options, InstanceId instanceId) {
        if (mSplitScreen != null) {
            try {
                mSplitScreen.startIntent(intent, fillInIntent, position, options, instanceId);
            } catch (RemoteException e) {
                Log.w(TAG, "Failed call startIntent");
            }
        }
    }

    public void removeFromSideStage(int taskId) {
        if (mSplitScreen != null) {
            try {
                mSplitScreen.removeFromSideStage(taskId);
            } catch (RemoteException e) {
                Log.w(TAG, "Failed call removeFromSideStage");
            }
        }
    }

    /**
     * Call this when going to recents so that shell can set-up and provide appropriate leashes
     * for animation (eg. DividerBar).
     *
     * @return RemoteAnimationTargets of windows that need to animate but only exist in shell.
     */
    @Nullable
    public RemoteAnimationTarget[] onGoingToRecentsLegacy(RemoteAnimationTarget[] apps) {
        if (mSplitScreen != null) {
            try {
                return mSplitScreen.onGoingToRecentsLegacy(apps);
            } catch (RemoteException e) {
                Log.w(TAG, "Failed call onGoingToRecentsLegacy");
            }
        }
        return null;
    }

    @Nullable
    public RemoteAnimationTarget[] onStartingSplitLegacy(RemoteAnimationTarget[] apps) {
        if (mSplitScreen != null) {
            try {
                return mSplitScreen.onStartingSplitLegacy(apps);
            } catch (RemoteException e) {
                Log.w(TAG, "Failed call onStartingSplitLegacy");
            }
        }
        return null;
    }

    //
    // One handed
    //

    public void startOneHandedMode() {
        if (mOneHanded != null) {
            try {
                mOneHanded.startOneHanded();
            } catch (RemoteException e) {
                Log.w(TAG, "Failed call startOneHandedMode", e);
            }
        }
    }

    public void stopOneHandedMode() {
        if (mOneHanded != null) {
            try {
                mOneHanded.stopOneHanded();
            } catch (RemoteException e) {
                Log.w(TAG, "Failed call stopOneHandedMode", e);
            }
        }
    }

    //
    // Remote transitions
    //

    public void registerRemoteTransition(
            RemoteTransition remoteTransition, TransitionFilter filter) {
        if (mShellTransitions != null) {
            try {
                mShellTransitions.registerRemote(filter, remoteTransition);
            } catch (RemoteException e) {
                Log.w(TAG, "Failed call registerRemoteTransition");
            }
        }
        if (!mRemoteTransitions.containsKey(remoteTransition)) {
            mRemoteTransitions.put(remoteTransition, filter);
        }
    }

    public void unregisterRemoteTransition(RemoteTransition remoteTransition) {
        if (mShellTransitions != null) {
            try {
                mShellTransitions.unregisterRemote(remoteTransition);
            } catch (RemoteException e) {
                Log.w(TAG, "Failed call registerRemoteTransition");
            }
        }
        mRemoteTransitions.remove(remoteTransition);
    }

    //
    // Starting window
    //

    /**
     * Sets listener to get callbacks when launching a task.
     */
    public void setStartingWindowListener(IStartingWindowListener listener) {
        if (mStartingWindow != null) {
            try {
                mStartingWindow.setStartingWindowListener(listener);
            } catch (RemoteException e) {
                Log.w(TAG, "Failed call setStartingWindowListener", e);
            }
        }
        mStartingWindowListener = listener;
    }

    //
    // SmartSpace transitions
    //

    /**
     * Sets the instance of {@link ILauncherUnlockAnimationController} that System UI should use to
     * control the launcher side of the unlock animation. This will also cause us to dispatch the
     * current state of the smartspace to System UI (this will subsequently happen if the state
     * changes).
     */
    public void setLauncherUnlockAnimationController(
            ILauncherUnlockAnimationController controller) {
        if (mSysuiUnlockAnimationController != null) {
            try {
                mSysuiUnlockAnimationController.setLauncherUnlockController(controller);

                if (controller != null) {
                    controller.dispatchSmartspaceStateToSysui();
                }
            } catch (RemoteException e) {
                Log.w(TAG, "Failed call setLauncherUnlockAnimationController", e);
            }
        }

        mLauncherUnlockAnimationController = controller;
    }

    /**
     * Tells System UI that the Launcher's smartspace state has been updated, so that it can prepare
     * the unlock animation accordingly.
     */
    public void notifySysuiSmartspaceStateUpdated(SmartspaceState state) {
        if (mSysuiUnlockAnimationController != null) {
            try {
                mSysuiUnlockAnimationController.onLauncherSmartspaceStateUpdated(state);
            } catch (RemoteException e) {
                Log.w(TAG, "Failed call notifySysuiSmartspaceStateUpdated", e);
                e.printStackTrace();
            }
        }
    }

    //
    // Recents
    //

    public void registerRecentTasksListener(IRecentTasksListener listener) {
        if (mRecentTasks != null) {
            try {
                mRecentTasks.registerRecentTasksListener(listener);
            } catch (RemoteException e) {
                Log.w(TAG, "Failed call registerRecentTasksListener", e);
            }
        }
        mRecentTasksListener = listener;
    }

    public void unregisterRecentTasksListener(IRecentTasksListener listener) {
        if (mRecentTasks != null) {
            try {
                mRecentTasks.unregisterRecentTasksListener(listener);
            } catch (RemoteException e) {
                Log.w(TAG, "Failed call unregisterRecentTasksListener");
            }
        }
        mRecentTasksListener = null;
    }

    //
    // Back navigation transitions
    //

    /** Sets the launcher {@link android.window.IOnBackInvokedCallback} to shell */
    public void setBackToLauncherCallback(IOnBackInvokedCallback callback) {
        mBackToLauncherCallback = callback;
        if (mBackAnimation == null) {
            return;
        }
        try {
            mBackAnimation.setBackToLauncherCallback(callback);
        } catch (RemoteException e) {
            Log.e(TAG, "Failed call setBackToLauncherCallback", e);
        }
    }

    /** Clears the previously registered {@link IOnBackInvokedCallback}.
     *
     * @param callback The previously registered callback instance.
     */
    public void clearBackToLauncherCallback(IOnBackInvokedCallback callback) {
        if (mBackToLauncherCallback != callback) {
            return;
        }
        mBackToLauncherCallback = null;
        if (mBackAnimation == null) {
            return;
        }
        try {
            mBackAnimation.clearBackToLauncherCallback();
        } catch (RemoteException e) {
            Log.e(TAG, "Failed call clearBackToLauncherCallback", e);
        }
    }

    /**
     * Notifies shell that all back to launcher animations have finished (including the transition
     * that plays after the gesture is committed and before the app is closed.
     */
    public void onBackToLauncherAnimationFinished() {
        if (mBackAnimation != null) {
            try {
                mBackAnimation.onBackToLauncherAnimationFinished();
            } catch (RemoteException e) {
                Log.w(TAG, "Failed call onBackAnimationFinished", e);
            }
        }
    }

    public ArrayList<GroupedRecentTaskInfo> getRecentTasks(int numTasks, int userId) {
        if (!Utilities.ATLEAST_T) {
            List<ActivityManager.RecentTaskInfo> recentTaskInfoList = ActivityManagerWrapper.getInstance().getRecentTasks(numTasks, userId);
            return recentTaskInfoList.stream().map(GroupedRecentTaskInfo::forSingleTask).collect(Collectors.toCollection(ArrayList::new));
        }
        if (mRecentTasks != null) {
            try {
                final GroupedRecentTaskInfo[] rawTasks = mRecentTasks.getRecentTasks(numTasks,
                        RECENT_IGNORE_UNAVAILABLE, userId);
                if (rawTasks == null) {
                    return new ArrayList<>();
                }
                return new ArrayList<>(Arrays.asList(rawTasks));
            } catch (RemoteException e) {
                Log.w(TAG, "Failed call getRecentTasks", e);
            } catch (Throwable throwable) {
                // android 13-
                Log.w(TAG, "Failed call getRecentTasks ,may be android 13- ", throwable);
                List<ActivityManager.RecentTaskInfo> recentTaskInfoList = ActivityManagerWrapper.getInstance().getRecentTasks(numTasks, userId);
                return recentTaskInfoList.stream().map(GroupedRecentTaskInfo::forSingleTask).collect(Collectors.toCollection(ArrayList::new));
            }
        }
        return new ArrayList<>();
    }

    /**
     * Gets the set of running tasks.
     */
    public ArrayList<ActivityManager.RunningTaskInfo> getRunningTasks(int numTasks) {
        if (mRecentTasks != null
                && mContext.getPackageManager().hasSystemFeature(PackageManager.FEATURE_PC)) {
            try {
                return new ArrayList<>(Arrays.asList(mRecentTasks.getRunningTasks(numTasks)));
            } catch (RemoteException e) {
                Log.w(TAG, "Failed call getRunningTasks", e);
            }
        }
        return new ArrayList<>();
    }

    private boolean handleMessageAsync(Message msg) {
        switch (msg.what) {
            case MSG_SET_SHELF_HEIGHT:
                setShelfHeightAsync(msg.arg1, msg.arg2);
                return true;
            case MSG_SET_LAUNCHER_KEEP_CLEAR_AREA_HEIGHT:
                setLauncherKeepClearAreaHeight(msg.arg1, msg.arg2);
                return true;
        }

        return false;
    }

    //
    // Desktop Mode
    //

    /** Call shell to show all apps active on the desktop */
    public void showDesktopApps() {
        if (mDesktopMode != null) {
            try {
                mDesktopMode.showDesktopApps();
            } catch (RemoteException e) {
                Log.w(TAG, "Failed call showDesktopApps", e);
            }
        }
    }

    /** Call shell to get number of visible freeform tasks */
    public int getVisibleDesktopTaskCount() {
        if (mDesktopMode != null) {
            try {
                return mDesktopMode.getVisibleTaskCount();
            } catch (RemoteException e) {
                Log.w(TAG, "Failed call getVisibleDesktopTaskCount", e);
            }
        }
        return 0;
    }

    //
    // Unfold transition
    //

    /** Sets the unfold animation lister to sysui. */
    public void setUnfoldAnimationListener(IUnfoldTransitionListener callback) {
        mUnfoldAnimationListener = callback;
        if (mUnfoldAnimation == null) {
            return;
        }
        try {
            Log.d(TAG, "Registering unfold animation receiver");
            mUnfoldAnimation.setListener(callback);
        } catch (RemoteException e) {
            Log.e(TAG, "Failed call setUnfoldAnimationListener", e);
        }
    }
}<|MERGE_RESOLUTION|>--- conflicted
+++ resolved
@@ -50,7 +50,7 @@
 import androidx.annotation.WorkerThread;
 
 import com.android.internal.logging.InstanceId;
-<<<<<<< HEAD
+import com.android.internal.util.ScreenshotRequest;
 import com.android.launcher3.Utilities;
 import com.android.launcher3.util.MainThreadInitializedObject;
 import com.android.launcher3.util.SplitConfigurationOptions;
@@ -58,12 +58,6 @@
 import com.android.systemui.shared.recents.model.Task;
 import com.android.systemui.shared.system.ActivityManagerWrapper;
 import com.android.systemui.shared.system.RemoteTransitionCompat;
-=======
-import com.android.internal.util.ScreenshotRequest;
-import com.android.launcher3.util.MainThreadInitializedObject;
-import com.android.launcher3.util.SplitConfigurationOptions;
-import com.android.systemui.shared.recents.ISystemUiProxy;
->>>>>>> 3d9a6af3
 import com.android.systemui.shared.system.smartspace.ILauncherUnlockAnimationController;
 import com.android.systemui.shared.system.smartspace.ISysuiUnlockAnimationController;
 import com.android.systemui.shared.system.smartspace.SmartspaceState;
@@ -421,14 +415,8 @@
     }
 
     @Override
-<<<<<<< HEAD
-    public void handleImageBundleAsScreenshot(Bundle screenImageBundle, Rect locationInScreen,
-            Insets visibleInsets, Task.TaskKey task) {
-        if (mSystemUiProxy != null && Utilities.ATLEAST_S) {
-=======
     public void takeScreenshot(ScreenshotRequest request) {
         if (mSystemUiProxy != null) {
->>>>>>> 3d9a6af3
             try {
                 mSystemUiProxy.takeScreenshot(request);
             } catch (RemoteException e) {
