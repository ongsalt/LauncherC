--- conflicted
+++ resolved
@@ -107,16 +107,11 @@
     protected void applyDepthAndBlur() {
         float depth = mDepth;
         IBinder windowToken = mLauncher.getRootView().getWindowToken();
-<<<<<<< HEAD
         if (Utilities.ATLEAST_R && windowToken != null) {
-            mWallpaperManager.setWallpaperZoomOut(windowToken, depth);
-=======
-        if (windowToken != null) {
             // The API's full zoom-out is three times larger than the zoom-out we apply to the
             // icons. To keep the two consistent throughout the animation while keeping Launcher's
             // concept of full depth unchanged, we divide the depth by 3 here.
             mWallpaperManager.setWallpaperZoomOut(windowToken, depth / 3);
->>>>>>> 3d9a6af3
         }
 
         if (!BlurUtils.supportsBlursOnWindows()) {
