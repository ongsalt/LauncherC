--- conflicted
+++ resolved
@@ -1085,25 +1085,18 @@
             activityOptions.options.setSourceInfo(ActivityOptions.SourceInfo.TYPE_LAUNCHER,
                     mLastTouchUpTime);
         }
-<<<<<<< HEAD
         if (Utilities.ATLEAST_T) {
-            activityOptions.options.setSplashScreenStyle(SplashScreen.SPLASH_SCREEN_STYLE_ICON);
+            if (item != null && (item.animationType == DEFAULT_NO_ICON
+                    || item.animationType == VIEW_BACKGROUND)) {
+                activityOptions.options.setSplashScreenStyle(
+                        SplashScreen.SPLASH_SCREEN_STYLE_SOLID_COLOR);
+            } else {
+                activityOptions.options.setSplashScreenStyle(SplashScreen.SPLASH_SCREEN_STYLE_ICON);
+            }
             activityOptions.options.setLaunchDisplayId(
                     (v != null && v.getDisplay() != null) ? v.getDisplay().getDisplayId()
                             : Display.DEFAULT_DISPLAY);
         }
-=======
-        if (item != null && (item.animationType == DEFAULT_NO_ICON
-                || item.animationType == VIEW_BACKGROUND)) {
-            activityOptions.options.setSplashScreenStyle(
-                    SplashScreen.SPLASH_SCREEN_STYLE_SOLID_COLOR);
-        } else {
-            activityOptions.options.setSplashScreenStyle(SplashScreen.SPLASH_SCREEN_STYLE_ICON);
-        }
-        activityOptions.options.setLaunchDisplayId(
-                (v != null && v.getDisplay() != null) ? v.getDisplay().getDisplayId()
-                        : Display.DEFAULT_DISPLAY);
->>>>>>> 3d9a6af3
         addLaunchCookie(item, activityOptions.options);
         return activityOptions;
     }
