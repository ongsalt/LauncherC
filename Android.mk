#
# Copyright (C) 2013 The Android Open Source Project
#
# Licensed under the Apache License, Version 2.0 (the "License");
# you may not use this file except in compliance with the License.
# You may obtain a copy of the License at
#
#      http://www.apache.org/licenses/LICENSE-2.0
#
# Unless required by applicable law or agreed to in writing, software
# distributed under the License is distributed on an "AS IS" BASIS,
# WITHOUT WARRANTIES OR CONDITIONS OF ANY KIND, either express or implied.
# See the License for the specific language governing permissions and
# limitations under the License.
#

LOCAL_PATH := $(call my-dir)

#
# Prebuilt Java Libraries
#
include $(CLEAR_VARS)
LOCAL_MODULE := libSharedSystemUI
LOCAL_MODULE_TAGS := optional
LOCAL_MODULE_CLASS := JAVA_LIBRARIES
LOCAL_SRC_FILES := quickstep/libs/sysui_shared.jar
LOCAL_UNINSTALLABLE_MODULE := true
LOCAL_SDK_VERSION := current
include $(BUILD_PREBUILT)

#
# Build rule for Launcher3 dependencies lib.
#
include $(CLEAR_VARS)
LOCAL_USE_AAPT2 := true
LOCAL_AAPT2_ONLY := true
LOCAL_MODULE_TAGS := optional

<<<<<<< HEAD
LOCAL_STATIC_JAVA_LIBRARIES := \
    android-support-annotations

LOCAL_STATIC_ANDROID_LIBRARIES := \
    android-support-compat \
    android-support-media-compat \
    android-support-core-utils \
    android-support-core-ui \
    android-support-fragment \
=======
LOCAL_STATIC_ANDROID_LIBRARIES := \
    android-support-v4 \
>>>>>>> b635be59
    android-support-v7-recyclerview \
    android-support-dynamic-animation

LOCAL_SRC_FILES := \
    $(call all-proto-files-under, protos) \
    $(call all-proto-files-under, proto_overrides)

<<<<<<< HEAD

=======
>>>>>>> b635be59
LOCAL_RESOURCE_DIR := $(LOCAL_PATH)/res

LOCAL_PROGUARD_ENABLED := disabled

LOCAL_PROTOC_OPTIMIZE_TYPE := nano
LOCAL_PROTOC_FLAGS := --proto_path=$(LOCAL_PATH)/protos/ --proto_path=$(LOCAL_PATH)/proto_overrides/
LOCAL_PROTO_JAVA_OUTPUT_PARAMS := enum_style=java

<<<<<<< HEAD
LOCAL_USE_AAPT2 := true
=======
LOCAL_SDK_VERSION := current
LOCAL_MIN_SDK_VERSION := 21
LOCAL_MODULE := Launcher3CommonDepsLib
LOCAL_PRIVILEGED_MODULE := true
LOCAL_MANIFEST_FILE := AndroidManifest-common.xml

include $(BUILD_STATIC_JAVA_LIBRARY)

#
# Build rule for Launcher3 app.
#
include $(CLEAR_VARS)
LOCAL_USE_AAPT2 := true
LOCAL_MODULE_TAGS := optional

LOCAL_STATIC_ANDROID_LIBRARIES := Launcher3CommonDepsLib
LOCAL_SRC_FILES := \
    $(call all-java-files-under, src) \
    $(call all-java-files-under, src_ui_overrides) \
    $(call all-java-files-under, src_flags)

LOCAL_PROGUARD_FLAG_FILES := proguard.flags
>>>>>>> b635be59

LOCAL_SDK_VERSION := current
LOCAL_MIN_SDK_VERSION := 21
LOCAL_PACKAGE_NAME := Launcher3
LOCAL_PRIVILEGED_MODULE := true
LOCAL_OVERRIDES_PACKAGES := Home Launcher2

LOCAL_FULL_LIBS_MANIFEST_FILES := $(LOCAL_PATH)/AndroidManifest-common.xml

LOCAL_JACK_COVERAGE_INCLUDE_FILTER := com.android.launcher3.*

include $(BUILD_PACKAGE)

#
# Build rule for Launcher3 Go app for Android Go devices.
#
include $(CLEAR_VARS)
LOCAL_USE_AAPT2 := true
LOCAL_MODULE_TAGS := optional
<<<<<<< HEAD

LOCAL_STATIC_JAVA_LIBRARIES := \
    android-support-annotations

LOCAL_STATIC_ANDROID_LIBRARIES := \
    android-support-compat \
    android-support-media-compat \
    android-support-core-utils \
    android-support-core-ui \
    android-support-fragment \
    android-support-v7-recyclerview \
    android-support-dynamic-animation
=======
LOCAL_STATIC_ANDROID_LIBRARIES := Launcher3CommonDepsLib
>>>>>>> b635be59

LOCAL_SRC_FILES := \
    $(call all-java-files-under, src) \
    $(call all-java-files-under, src_ui_overrides) \
    $(call all-java-files-under, go/src_flags)

<<<<<<< HEAD
LOCAL_RESOURCE_DIR := \
    $(LOCAL_PATH)/go/res \
    $(LOCAL_PATH)/res \

LOCAL_PROGUARD_FLAG_FILES := proguard.flags

LOCAL_PROTOC_OPTIMIZE_TYPE := nano
LOCAL_PROTOC_FLAGS := --proto_path=$(LOCAL_PATH)/protos/ --proto_path=$(LOCAL_PATH)/proto_overrides/
LOCAL_PROTO_JAVA_OUTPUT_PARAMS := enum_style=java

LOCAL_USE_AAPT2 := true

=======
LOCAL_RESOURCE_DIR := $(LOCAL_PATH)/go/res

LOCAL_PROGUARD_FLAG_FILES := proguard.flags

>>>>>>> b635be59
LOCAL_SDK_VERSION := current
LOCAL_MIN_SDK_VERSION := 21
LOCAL_PACKAGE_NAME := Launcher3Go
LOCAL_PRIVILEGED_MODULE := true
LOCAL_OVERRIDES_PACKAGES := Home Launcher2 Launcher3 Launcher3QuickStep

LOCAL_FULL_LIBS_MANIFEST_FILES := \
    $(LOCAL_PATH)/AndroidManifest.xml \
    $(LOCAL_PATH)/AndroidManifest-common.xml

LOCAL_MANIFEST_FILE := go/AndroidManifest.xml
LOCAL_JACK_COVERAGE_INCLUDE_FILTER := com.android.launcher3.*
include $(BUILD_PACKAGE)

#
# Build rule for Quickstep library.
#
include $(CLEAR_VARS)
LOCAL_USE_AAPT2 := true
LOCAL_AAPT2_ONLY := true
LOCAL_MODULE_TAGS := optional

<<<<<<< HEAD
LOCAL_STATIC_JAVA_LIBRARIES := \
    android-support-annotations \
    libSharedSystemUI
=======
LOCAL_STATIC_JAVA_LIBRARIES := libSharedSystemUI
LOCAL_STATIC_ANDROID_LIBRARIES := Launcher3CommonDepsLib
>>>>>>> b635be59

LOCAL_STATIC_ANDROID_LIBRARIES := \
    android-support-compat \
    android-support-media-compat \
    android-support-core-utils \
    android-support-core-ui \
    android-support-fragment \
    android-support-v7-recyclerview \
    android-support-dynamic-animation

LOCAL_SRC_FILES := \
    $(call all-java-files-under, src) \
    $(call all-java-files-under, quickstep/src) \
<<<<<<< HEAD
    $(call all-java-files-under, src_flags) \
    $(call all-proto-files-under, protos) \
    $(call all-proto-files-under, proto_overrides)

LOCAL_RESOURCE_DIR := \
    $(LOCAL_PATH)/quickstep/res \
    $(LOCAL_PATH)/res \
=======
    $(call all-java-files-under, src_flags)
>>>>>>> b635be59

LOCAL_RESOURCE_DIR := $(LOCAL_PATH)/quickstep/res
LOCAL_PROGUARD_ENABLED := disabled

LOCAL_SDK_VERSION := system_current
LOCAL_MIN_SDK_VERSION := 26
LOCAL_MODULE := Launcher3QuickStepLib
LOCAL_PRIVILEGED_MODULE := true

LOCAL_MANIFEST_FILE := quickstep/AndroidManifest.xml
include $(BUILD_STATIC_JAVA_LIBRARY)

#
# Build rule for Quickstep app.
#
include $(CLEAR_VARS)
LOCAL_USE_AAPT2 := true
LOCAL_MODULE_TAGS := optional

<<<<<<< HEAD
LOCAL_USE_AAPT2 := true
=======
LOCAL_STATIC_ANDROID_LIBRARIES := Launcher3QuickStepLib
LOCAL_PROGUARD_ENABLED := disabled
>>>>>>> b635be59

LOCAL_SDK_VERSION := system_current
LOCAL_MIN_SDK_VERSION := 26
LOCAL_PACKAGE_NAME := Launcher3QuickStep
LOCAL_PRIVILEGED_MODULE := true
LOCAL_OVERRIDES_PACKAGES := Home Launcher2 Launcher3

LOCAL_RESOURCE_DIR := $(LOCAL_PATH)/quickstep/res

LOCAL_FULL_LIBS_MANIFEST_FILES := \
    $(LOCAL_PATH)/AndroidManifest.xml \
    $(LOCAL_PATH)/AndroidManifest-common.xml

LOCAL_MANIFEST_FILE := quickstep/AndroidManifest.xml
LOCAL_JACK_COVERAGE_INCLUDE_FILTER := com.android.launcher3.*

include $(BUILD_PACKAGE)


#
# Build rule for Launcher3 Go app with quickstep for Android Go devices.
#
include $(CLEAR_VARS)
LOCAL_USE_AAPT2 := true
LOCAL_MODULE_TAGS := optional

LOCAL_STATIC_JAVA_LIBRARIES := libSharedSystemUI
LOCAL_STATIC_ANDROID_LIBRARIES := Launcher3CommonDepsLib

LOCAL_SRC_FILES := \
    $(call all-java-files-under, src) \
    $(call all-java-files-under, quickstep/src) \
    $(call all-java-files-under, go/src_flags)

LOCAL_RESOURCE_DIR := \
    $(LOCAL_PATH)/quickstep/res \
    $(LOCAL_PATH)/go/res

LOCAL_PROGUARD_ENABLED := disabled

LOCAL_SDK_VERSION := system_current
LOCAL_MIN_SDK_VERSION := 26
LOCAL_PACKAGE_NAME := Launcher3QuickStepGo
LOCAL_PRIVILEGED_MODULE := true
LOCAL_OVERRIDES_PACKAGES := Home Launcher2 Launcher3 Launcher3QuickStep

LOCAL_FULL_LIBS_MANIFEST_FILES := \
    $(LOCAL_PATH)/go/AndroidManifest.xml \
    $(LOCAL_PATH)/AndroidManifest.xml \
    $(LOCAL_PATH)/AndroidManifest-common.xml

LOCAL_MANIFEST_FILE := quickstep/AndroidManifest.xml
LOCAL_JACK_COVERAGE_INCLUDE_FILTER := com.android.launcher3.*
include $(BUILD_PACKAGE)


# ==================================================
include $(call all-makefiles-under,$(LOCAL_PATH))<|MERGE_RESOLUTION|>--- conflicted
+++ resolved
@@ -36,20 +36,8 @@
 LOCAL_AAPT2_ONLY := true
 LOCAL_MODULE_TAGS := optional
 
-<<<<<<< HEAD
-LOCAL_STATIC_JAVA_LIBRARIES := \
-    android-support-annotations
-
-LOCAL_STATIC_ANDROID_LIBRARIES := \
-    android-support-compat \
-    android-support-media-compat \
-    android-support-core-utils \
-    android-support-core-ui \
-    android-support-fragment \
-=======
 LOCAL_STATIC_ANDROID_LIBRARIES := \
     android-support-v4 \
->>>>>>> b635be59
     android-support-v7-recyclerview \
     android-support-dynamic-animation
 
@@ -57,10 +45,6 @@
     $(call all-proto-files-under, protos) \
     $(call all-proto-files-under, proto_overrides)
 
-<<<<<<< HEAD
-
-=======
->>>>>>> b635be59
 LOCAL_RESOURCE_DIR := $(LOCAL_PATH)/res
 
 LOCAL_PROGUARD_ENABLED := disabled
@@ -69,9 +53,6 @@
 LOCAL_PROTOC_FLAGS := --proto_path=$(LOCAL_PATH)/protos/ --proto_path=$(LOCAL_PATH)/proto_overrides/
 LOCAL_PROTO_JAVA_OUTPUT_PARAMS := enum_style=java
 
-<<<<<<< HEAD
-LOCAL_USE_AAPT2 := true
-=======
 LOCAL_SDK_VERSION := current
 LOCAL_MIN_SDK_VERSION := 21
 LOCAL_MODULE := Launcher3CommonDepsLib
@@ -94,7 +75,6 @@
     $(call all-java-files-under, src_flags)
 
 LOCAL_PROGUARD_FLAG_FILES := proguard.flags
->>>>>>> b635be59
 
 LOCAL_SDK_VERSION := current
 LOCAL_MIN_SDK_VERSION := 21
@@ -114,47 +94,17 @@
 include $(CLEAR_VARS)
 LOCAL_USE_AAPT2 := true
 LOCAL_MODULE_TAGS := optional
-<<<<<<< HEAD
-
-LOCAL_STATIC_JAVA_LIBRARIES := \
-    android-support-annotations
-
-LOCAL_STATIC_ANDROID_LIBRARIES := \
-    android-support-compat \
-    android-support-media-compat \
-    android-support-core-utils \
-    android-support-core-ui \
-    android-support-fragment \
-    android-support-v7-recyclerview \
-    android-support-dynamic-animation
-=======
-LOCAL_STATIC_ANDROID_LIBRARIES := Launcher3CommonDepsLib
->>>>>>> b635be59
+LOCAL_STATIC_ANDROID_LIBRARIES := Launcher3CommonDepsLib
 
 LOCAL_SRC_FILES := \
     $(call all-java-files-under, src) \
     $(call all-java-files-under, src_ui_overrides) \
     $(call all-java-files-under, go/src_flags)
 
-<<<<<<< HEAD
-LOCAL_RESOURCE_DIR := \
-    $(LOCAL_PATH)/go/res \
-    $(LOCAL_PATH)/res \
+LOCAL_RESOURCE_DIR := $(LOCAL_PATH)/go/res
 
 LOCAL_PROGUARD_FLAG_FILES := proguard.flags
 
-LOCAL_PROTOC_OPTIMIZE_TYPE := nano
-LOCAL_PROTOC_FLAGS := --proto_path=$(LOCAL_PATH)/protos/ --proto_path=$(LOCAL_PATH)/proto_overrides/
-LOCAL_PROTO_JAVA_OUTPUT_PARAMS := enum_style=java
-
-LOCAL_USE_AAPT2 := true
-
-=======
-LOCAL_RESOURCE_DIR := $(LOCAL_PATH)/go/res
-
-LOCAL_PROGUARD_FLAG_FILES := proguard.flags
-
->>>>>>> b635be59
 LOCAL_SDK_VERSION := current
 LOCAL_MIN_SDK_VERSION := 21
 LOCAL_PACKAGE_NAME := Launcher3Go
@@ -177,38 +127,13 @@
 LOCAL_AAPT2_ONLY := true
 LOCAL_MODULE_TAGS := optional
 
-<<<<<<< HEAD
-LOCAL_STATIC_JAVA_LIBRARIES := \
-    android-support-annotations \
-    libSharedSystemUI
-=======
 LOCAL_STATIC_JAVA_LIBRARIES := libSharedSystemUI
 LOCAL_STATIC_ANDROID_LIBRARIES := Launcher3CommonDepsLib
->>>>>>> b635be59
-
-LOCAL_STATIC_ANDROID_LIBRARIES := \
-    android-support-compat \
-    android-support-media-compat \
-    android-support-core-utils \
-    android-support-core-ui \
-    android-support-fragment \
-    android-support-v7-recyclerview \
-    android-support-dynamic-animation
 
 LOCAL_SRC_FILES := \
     $(call all-java-files-under, src) \
     $(call all-java-files-under, quickstep/src) \
-<<<<<<< HEAD
-    $(call all-java-files-under, src_flags) \
-    $(call all-proto-files-under, protos) \
-    $(call all-proto-files-under, proto_overrides)
-
-LOCAL_RESOURCE_DIR := \
-    $(LOCAL_PATH)/quickstep/res \
-    $(LOCAL_PATH)/res \
-=======
     $(call all-java-files-under, src_flags)
->>>>>>> b635be59
 
 LOCAL_RESOURCE_DIR := $(LOCAL_PATH)/quickstep/res
 LOCAL_PROGUARD_ENABLED := disabled
@@ -228,12 +153,8 @@
 LOCAL_USE_AAPT2 := true
 LOCAL_MODULE_TAGS := optional
 
-<<<<<<< HEAD
-LOCAL_USE_AAPT2 := true
-=======
 LOCAL_STATIC_ANDROID_LIBRARIES := Launcher3QuickStepLib
 LOCAL_PROGUARD_ENABLED := disabled
->>>>>>> b635be59
 
 LOCAL_SDK_VERSION := system_current
 LOCAL_MIN_SDK_VERSION := 26
